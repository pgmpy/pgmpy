#!/usr/bin/env python3

import itertools

import networkx as nx

from pgmpy.base import UndirectedGraph
from pgmpy.independencies import Independencies



class DAG(nx.DiGraph):
    """
    Base class for all Directed Graphical Models.

    Each node in the graph can represent either a random variable, `Factor`,
    or a cluster of random variables. Edges in the graph represent the
    dependencies between these.

    Parameters
    ----------
    data: input graph
        Data to initialize graph. If data=None (default) an empty graph is
        created. The data can be an edge list or any Networkx graph object.

    Examples
    --------
    Create an empty DAG with no nodes and no edges

    >>> from pgmpy.base import DAG
    >>> G = DAG()

    G can be grown in several ways:

    **Nodes:**

    Add one node at a time:

    >>> G.add_node(node='a')

    Add the nodes from any container (a list, set or tuple or the nodes
    from another graph).

    >>> G.add_nodes_from(nodes=['a', 'b'])

    **Edges:**

    G can also be grown by adding edges.

    Add one edge,

    >>> G.add_edge(u='a', v='b')

    a list of edges,

    >>> G.add_edges_from(ebunch=[('a', 'b'), ('b', 'c')])

    If some edges connect nodes not yet in the model, the nodes
    are added automatically. There are no errors when adding
    nodes or edges that already exist.

    **Shortcuts:**

    Many common graph features allow python syntax for speed reporting.

    >>> 'a' in G     # check if node in graph
    True
    >>> len(G)  # number of nodes in graph
    3
    """

    def __init__(self, ebunch=None):
        super(DAG, self).__init__(ebunch)

    def add_node(self, node, weight=None):
        """
        Adds a single node to the Graph.

        Parameters
        ----------
        node: str, int, or any hashable python object.
            The node to add to the graph.

        weight: int, float
            The weight of the node.

        Examples
        --------
        >>> from pgmpy.base import DAG
        >>> G = DAG()
        >>> G.add_node(node='A')
        >>> sorted(G.nodes())
        ['A']

        Adding a node with some weight.
        >>> G.add_node(node='B', weight=0.3)

        The weight of these nodes can be accessed as:
        >>> G.node['B']
        {'weight': 0.3}
        >>> G.node['A']
        {'weight': None}
        """

        # Check for networkx 2.0 syntax
        if isinstance(node, tuple) and len(node) == 2 and isinstance(node[1], dict):
            node, attrs = node
            if attrs.get('weight', None) is not None:
                attrs['weight'] = weight
        else:
            attrs = {'weight': weight}

        super(DAG, self).add_node(node, weight=weight)

    def add_nodes_from(self, nodes, weights=None):
        """
        Add multiple nodes to the Graph.

        **The behviour of adding weights is different than in networkx.

        Parameters
        ----------
        nodes: iterable container
            A container of nodes (list, dict, set, or any hashable python
            object).

        weights: list, tuple (default=None)
            A container of weights (int, float). The weight value at index i
            is associated with the variable at index i.

        Examples
        --------
        >>> from pgmpy.base import DAG
        >>> G = DAG()
        >>> G.add_nodes_from(nodes=['A', 'B', 'C'])
        >>> sorted(G.nodes())
        ['A', 'B', 'C']

        Adding nodes with weights:
        >>> G.add_nodes_from(nodes=['D', 'E'], weights=[0.3, 0.6])
        >>> G.node['D']
        {'weight': 0.3}
        >>> G.node['E']
        {'weight': 0.6}
        >>> G.node['A']
        {'weight': None}
        """
        nodes = list(nodes)

        if weights:
            if len(nodes) != len(weights):
                raise ValueError("The number of elements in nodes and weights"
                                 "should be equal.")
            for index in range(len(nodes)):
                self.add_node(node=nodes[index], weight=weights[index])
        else:
            for node in nodes:
                self.add_node(node=node)

    def add_edge(self, u, v, weight=None):
        """
        Add an edge between u and v.

        The nodes u and v will be automatically added if they are
        not already in the graph.

        Parameters
        ----------
        u, v : nodes
            Nodes can be any hashable Python object.

        weight: int, float (default=None)
            The weight of the edge

        Examples
        --------
        >>> from pgmpy.base import DAG
        >>> G = DAG()
        >>> G.add_nodes_from(nodes=['Alice', 'Bob', 'Charles'])
        >>> G.add_edge(u='Alice', v='Bob')
        >>> G.nodes()
        ['Alice', 'Bob', 'Charles']
        >>> G.edges()
        [('Alice', 'Bob')]

        When the node is not already present in the graph:
        >>> G.add_edge(u='Alice', v='Ankur')
        >>> G.nodes()
        ['Alice', 'Ankur', 'Bob', 'Charles']
        >>> G.edges()
        [('Alice', 'Bob'), ('Alice', 'Ankur')]

        Adding edges with weight:
        >>> G.add_edge('Ankur', 'Maria', weight=0.1)
        >>> G.edge['Ankur']['Maria']
        {'weight': 0.1}
        """
        super(DAG, self).add_edge(u, v, weight=weight)

    def add_edges_from(self, ebunch, weights=None):
        """
        Add all the edges in ebunch.

        If nodes referred in the ebunch are not already present, they
        will be automatically added. Node names can be any hashable python
        object.

        **The behavior of adding weights is different than networkx.

        Parameters
        ----------
        ebunch : container of edges
            Each edge given in the container will be added to the graph.
            The edges must be given as 2-tuples (u, v).

        weights: list, tuple (default=None)
            A container of weights (int, float). The weight value at index i
            is associated with the edge at index i.

        Examples
        --------
        >>> from pgmpy.base import DAG
        >>> G = DAG()
        >>> G.add_nodes_from(nodes=['Alice', 'Bob', 'Charles'])
        >>> G.add_edges_from(ebunch=[('Alice', 'Bob'), ('Bob', 'Charles')])
        >>> G.nodes()
        ['Alice', 'Bob', 'Charles']
        >>> G.edges()
        [('Alice', 'Bob'), ('Bob', 'Charles')]

        When the node is not already in the model:
        >>> G.add_edges_from(ebunch=[('Alice', 'Ankur')])
        >>> G.nodes()
        ['Alice', 'Bob', 'Charles', 'Ankur']
        >>> G.edges()
        [('Alice', 'Bob'), ('Bob', 'Charles'), ('Alice', 'Ankur')]

        Adding edges with weights:
        >>> G.add_edges_from([('Ankur', 'Maria'), ('Maria', 'Mason')],
        ...                  weights=[0.3, 0.5])
        >>> G.edge['Ankur']['Maria']
        {'weight': 0.3}
        >>> G.edge['Maria']['Mason']
        {'weight': 0.5}
        """
        ebunch = list(ebunch)

        if weights:
            if len(ebunch) != len(weights):
                raise ValueError("The number of elements in ebunch and weights"
                                 "should be equal")
            for index in range(len(ebunch)):
                self.add_edge(ebunch[index][0], ebunch[index][1],
                              weight=weights[index])
        else:
            for edge in ebunch:
                self.add_edge(edge[0], edge[1])

    def get_parents(self, node):
        """
        Returns a list of parents of node.

        Throws an error if the node is not present in the graph.

        Parameters
        ----------
        node: string, int or any hashable python object.
            The node whose parents would be returned.

        Examples
        --------
        >>> from pgmpy.base import DAG
        >>> G = DAG(ebunch=[('diff', 'grade'), ('intel', 'grade')])
        >>> G.get_parents(node='grade')
        ['diff', 'intel']
        """
        return list(self.predecessors(node))

    def moralize(self):
        """
        Removes all the immoralities in the DAG and creates a moral
        graph (UndirectedGraph).

        A v-structure X->Z<-Y is an immorality if there is no directed edge
        between X and Y.

        Examples
        --------
        >>> from pgmpy.base import DAG
        >>> G = DAG(ebunch=[('diff', 'grade'), ('intel', 'grade')])
        >>> moral_graph = G.moralize()
        >>> moral_graph.edges()
        [('intel', 'grade'), ('intel', 'diff'), ('grade', 'diff')]
        """
        moral_graph = UndirectedGraph(self.to_undirected().edges())

        for node in self.nodes():
            moral_graph.add_edges_from(
                itertools.combinations(self.get_parents(node), 2))

        return moral_graph

    def get_leaves(self):
        """
        Returns a list of leaves of the graph.

        Examples
        --------
        >>> from pgmpy.base import DAG
        >>> graph = DAG([('A', 'B'), ('B', 'C'), ('B', 'D')])
        >>> graph.get_leaves()
        ['C', 'D']
        """
        return [node for node, out_degree in self.out_degree_iter() if
                out_degree == 0]

    def out_degree_iter(self, nbunch=None, weight=None):
        if nx.__version__.startswith('1'):
            return super(DAG, self).out_degree_iter(nbunch, weight)
        else:
            return iter(self.out_degree(nbunch, weight))

    def in_degree_iter(self, nbunch=None, weight=None):
        if nx.__version__.startswith('1'):
            return super(DAG, self).in_degree_iter(nbunch, weight)
        else:
            return iter(self.in_degree(nbunch, weight))

    def get_roots(self):
        """
        Returns a list of roots of the graph.

        Examples
        --------
        >>> from pgmpy.base import DAG
        >>> graph = DAG([('A', 'B'), ('B', 'C'), ('B', 'D'), ('E', 'B')])
        >>> graph.get_roots()
        ['A', 'E']
        """
        return [node for node, in_degree in dict(self.in_degree()).items() if in_degree == 0]

    def get_children(self, node):
        """
        Returns a list of children of node.
        Throws an error if the node is not present in the graph.

        Parameters
        ----------
        node: string, int or any hashable python object.
            The node whose children would be returned.

        Examples
        --------
        >>> from pgmpy.base import DAG
        >>> g = DAG(ebunch=[('A', 'B'), ('C', 'B'), ('B', 'D'),
                                      ('B', 'E'), ('B', 'F'), ('E', 'G')])
        >>> g.get_children(node='B')
        ['D', 'E', 'F']
        """
        return list(self.successors(node))

<<<<<<< HEAD
    def local_independencies(self, variables):
        """
        Returns an instance of Independencies containing the local independencies
        of each of the variables.

        Parameters
        ----------
        variables: str or array like
            variables whose local independencies are to be found.

        Examples
        --------
        >>> from pgmpy.models import DAG
        >>> student = DAG()
        >>> student.add_edges_from([('diff', 'grade'), ('intel', 'grade'),
        >>>                         ('grade', 'letter'), ('intel', 'SAT')])
        >>> ind = student.local_independencies('grade')
        >>> ind
        (grade _|_ SAT | diff, intel)
        """
        def dfs(node):
            """
            Returns the descendents of node.

            This is a very simple dfs
            which does not remember which nodes it has visited.
            """
            descendents = []
            visit = [node]
            while visit:
                n = visit.pop()
                neighbors = list(self.neighbors(n))
                visit.extend(neighbors)
                descendents.extend(neighbors)
            return descendents

        independencies = Independencies()
        for variable in variables if isinstance(variables, (list, tuple)) else [variables]:
            non_descendents = set(self.nodes()) - {variable} - set(dfs(variable))
            parents = set(self.get_parents(variable))
            if non_descendents - parents:
                independencies.add_assertions([variable, non_descendents - parents, parents])
        return independencies
=======

    def is_iequivalent(self, model):
        """
        Checks whether the given model is I-equivalent

        Two graphs G1 and G2 are said to be I-equivalent if they have same skeleton
        and have same set of immoralities.

        Note: For same skeleton different names of nodes can work but for immoralities
        names of nodes must be same

        Parameters
        ----------
        model : A DAG object, for which you want to check I-equivalence

        Returns
        --------
        boolean : True if both are I-equivalent, False otherwise

        Examples
        --------
        >>> from pgmpy.base import DAG
        >>> G = DAG()
        >>> G.add_edges_from([('V', 'W'), ('W', 'X'),
        ...                   ('X', 'Y'), ('Z', 'Y')])
        >>> G1 = DAG()
        >>> G1.add_edges_from([('W', 'V'), ('X', 'W'),
        ...                    ('X', 'Y'), ('Z', 'Y')])
        >>> G.is_iequivalent(G1)
        True

        """
        if not isinstance(model, DAG):
            raise TypeError('model must be an instance of DAG')
        skeleton = nx.algorithms.isomorphism.GraphMatcher(self.to_undirected(), model.to_undirected())
        if skeleton.is_isomorphic() and self.get_immoralities() == model.get_immoralities():
            return True
        return False

    def get_immoralities(self):
        """
        Finds all the immoralities in the model
        A v-structure X -> Z <- Y is an immorality if there is no direct edge between X and Y .

        Returns
        -------
        set: A set of all the immoralities in the model

        Examples
        ---------
        >>> from pgmpy.base import DAG
        >>> student = DAG()
        >>> student.add_edges_from([('diff', 'grade'), ('intel', 'grade'),
        ...                         ('intel', 'SAT'), ('grade', 'letter')])
        >>> student.get_immoralities()
        {('diff','intel')}
        """
        immoralities = set()
        for node in self.nodes():
            for parents in itertools.combinations(self.predecessors(node), 2):
                if not self.has_edge(parents[0], parents[1]) and not self.has_edge(parents[1], parents[0]):
                    immoralities.add(tuple(sorted(parents)))
        return immoralities

    def is_active_trail(self, start, end, observed=None):
        """
        Returns True if there is any active trail between start and end node
        Parameters
        ----------
        start : Graph Node
        end : Graph Node
        observed : List of nodes (optional)
            If given the active trail would be computed assuming these nodes to be observed.
        additional_observed : List of nodes (optional)
            If given the active trail would be computed assuming these nodes to be observed along with
            the nodes marked as observed in the model.
        Examples
        --------
        >>> from pgmpy.base import DAG
        >>> student = DAG()
        >>> student.add_nodes_from(['diff', 'intel', 'grades', 'letter', 'sat'])
        >>> student.add_edges_from([('diff', 'grades'), ('intel', 'grades'), ('grades', 'letter'),
        ...                         ('intel', 'sat')])
        >>> student.is_active_trail('diff', 'intel')
        False
        >>> student.is_active_trail('grades', 'sat')
        True
        """
        if end in self.active_trail_nodes(start, observed)[start]:
            return True
        else:
            return False

    def get_markov_blanket(self, node):
        """
        Returns a markov blanket for a random variable. In the case
        of Bayesian Networks, the markov blanket is the set of
        node's parents, its children and its children's other parents.

        Returns
        -------
        list(blanket_nodes): List of nodes contained in Markov Blanket

        Parameters
        ----------
        node: string, int or any hashable python object.
              The node whose markov blanket would be returned.

        Examples
        --------
        >>> from pgmpy.base import DAG
        >>> from pgmpy.factors.discrete import TabularCPD
        >>> G = DAG([('x', 'y'), ('z', 'y'), ('y', 'w'), ('y', 'v'), ('u', 'w'),
                               ('s', 'v'), ('w', 't'), ('w', 'm'), ('v', 'n'), ('v', 'q')])
        >>> G.get_markov_blanket('y')
        ['s', 'w', 'x', 'u', 'z', 'v']
        """
        children = self.get_children(node)
        parents = self.get_parents(node)
        blanket_nodes = children + parents
        for child_node in children:
            blanket_nodes.extend(self.get_parents(child_node))
        blanket_nodes = set(blanket_nodes)
        blanket_nodes.remove(node)
        return list(blanket_nodes)

    def active_trail_nodes(self, variables, observed=None):
        """
        Returns a dictionary with the given variables as keys and all the nodes reachable
        from that respective variable as values.
        Parameters
        ----------
        variables: str or array like
            variables whose active trails are to be found.
        observed : List of nodes (optional)
            If given the active trails would be computed assuming these nodes to be observed.
        Examples
        --------
        >>> from pgmpy.base import DAG
        >>> student = DAG()
        >>> student.add_nodes_from(['diff', 'intel', 'grades'])
        >>> student.add_edges_from([('diff', 'grades'), ('intel', 'grades')])
        >>> student.active_trail_nodes('diff')
        {'diff': {'diff', 'grades'}}
        >>> student.active_trail_nodes(['diff', 'intel'], observed='grades')
        {'diff': {'diff', 'intel'}, 'intel': {'diff', 'intel'}}
        References
        ----------
        Details of the algorithm can be found in 'Probabilistic Graphical Model
        Principles and Techniques' - Koller and Friedman
        Page 75 Algorithm 3.1
        """
        if observed:
            observed_list = observed if isinstance(observed, (list, tuple)) else [observed]
        else:
            observed_list = []
        ancestors_list = self._get_ancestors_of(observed_list)

        # Direction of flow of information
        # up ->  from parent to child
        # down -> from child to parent

        active_trails = {}
        for start in variables if isinstance(variables, (list, tuple)) else [variables]:
            visit_list = set()
            visit_list.add((start, 'up'))
            traversed_list = set()
            active_nodes = set()
            while visit_list:
                node, direction = visit_list.pop()
                if (node, direction) not in traversed_list:
                    if node not in observed_list:
                        active_nodes.add(node)
                    traversed_list.add((node, direction))
                    if direction == 'up' and node not in observed_list:
                        for parent in self.predecessors(node):
                            visit_list.add((parent, 'up'))
                        for child in self.successors(node):
                            visit_list.add((child, 'down'))
                    elif direction == 'down':
                        if node not in observed_list:
                            for child in self.successors(node):
                                visit_list.add((child, 'down'))
                        if node in ancestors_list:
                            for parent in self.predecessors(node):
                                visit_list.add((parent, 'up'))
            active_trails[start] = active_nodes
        return active_trails

    def _get_ancestors_of(self, obs_nodes_list):
        """
        Returns a dictionary of all ancestors of all the observed nodes including the
        node itself.
        Parameters
        ----------
        obs_nodes_list: string, list-type
            name of all the observed nodes
        Examples
        --------
        >>> from pgmpy.base import DAG
        >>> model = DAG([('D', 'G'), ('I', 'G'), ('G', 'L'),
        ...                        ('I', 'L')])
        >>> model._get_ancestors_of('G')
        {'D', 'G', 'I'}
        >>> model._get_ancestors_of(['G', 'I'])
        {'D', 'G', 'I'}
        """
        if not isinstance(obs_nodes_list, (list, tuple)):
            obs_nodes_list = [obs_nodes_list]

        for node in obs_nodes_list:
            if node not in self.nodes():
                raise ValueError('Node {s} not in not in graph'.format(s=node))

        ancestors_list = set()
        nodes_list = set(obs_nodes_list)
        while nodes_list:
            node = nodes_list.pop()
            if node not in ancestors_list:
                nodes_list.update(self.predecessors(node))
            ancestors_list.add(node)
        return ancestors_list
>>>>>>> 243d40af
<|MERGE_RESOLUTION|>--- conflicted
+++ resolved
@@ -359,7 +359,6 @@
         """
         return list(self.successors(node))
 
-<<<<<<< HEAD
     def local_independencies(self, variables):
         """
         Returns an instance of Independencies containing the local independencies
@@ -403,7 +402,6 @@
             if non_descendents - parents:
                 independencies.add_assertions([variable, non_descendents - parents, parents])
         return independencies
-=======
 
     def is_iequivalent(self, model):
         """
@@ -625,5 +623,4 @@
             if node not in ancestors_list:
                 nodes_list.update(self.predecessors(node))
             ancestors_list.add(node)
-        return ancestors_list
->>>>>>> 243d40af
+        return ancestors_list