#!/usr/bin/env python3

import itertools

import networkx as nx

from pgmpy.base import UndirectedGraph


class DAG(nx.DiGraph):
    """
    Base class for all Directed Graphical Models.

    Each node in the graph can represent either a random variable, `Factor`,
    or a cluster of random variables. Edges in the graph represent the
    dependencies between these.

    Parameters
    ----------
    data: input graph
        Data to initialize graph. If data=None (default) an empty graph is
        created. The data can be an edge list or any Networkx graph object.

    Examples
    --------
    Create an empty DAG with no nodes and no edges

    >>> from pgmpy.base import DAG
    >>> G = DAG()

    G can be grown in several ways:

    **Nodes:**

    Add one node at a time:

    >>> G.add_node(node='a')

    Add the nodes from any container (a list, set or tuple or the nodes
    from another graph).

    >>> G.add_nodes_from(nodes=['a', 'b'])

    **Edges:**

    G can also be grown by adding edges.

    Add one edge,

    >>> G.add_edge(u='a', v='b')

    a list of edges,

    >>> G.add_edges_from(ebunch=[('a', 'b'), ('b', 'c')])

    If some edges connect nodes not yet in the model, the nodes
    are added automatically. There are no errors when adding
    nodes or edges that already exist.

    **Shortcuts:**

    Many common graph features allow python syntax for speed reporting.

    >>> 'a' in G     # check if node in graph
    True
    >>> len(G)  # number of nodes in graph
    3
    """

    def __init__(self, ebunch=None):
        super(DAG, self).__init__(ebunch)

    def add_node(self, node, weight=None):
        """
        Adds a single node to the Graph.

        Parameters
        ----------
        node: str, int, or any hashable python object.
            The node to add to the graph.

        weight: int, float
            The weight of the node.

        Examples
        --------
        >>> from pgmpy.base import DAG
        >>> G = DAG()
        >>> G.add_node(node='A')
        >>> sorted(G.nodes())
        ['A']

        Adding a node with some weight.
        >>> G.add_node(node='B', weight=0.3)

        The weight of these nodes can be accessed as:
        >>> G.node['B']
        {'weight': 0.3}
        >>> G.node['A']
        {'weight': None}
        """

        # Check for networkx 2.0 syntax
        if isinstance(node, tuple) and len(node) == 2 and isinstance(node[1], dict):
            node, attrs = node
            if attrs.get('weight', None) is not None:
                attrs['weight'] = weight
        else:
            attrs = {'weight': weight}

        super(DAG, self).add_node(node, weight=weight)

    def add_nodes_from(self, nodes, weights=None):
        """
        Add multiple nodes to the Graph.

        **The behviour of adding weights is different than in networkx.

        Parameters
        ----------
        nodes: iterable container
            A container of nodes (list, dict, set, or any hashable python
            object).

        weights: list, tuple (default=None)
            A container of weights (int, float). The weight value at index i
            is associated with the variable at index i.

        Examples
        --------
        >>> from pgmpy.base import DAG
        >>> G = DAG()
        >>> G.add_nodes_from(nodes=['A', 'B', 'C'])
        >>> sorted(G.nodes())
        ['A', 'B', 'C']

        Adding nodes with weights:
        >>> G.add_nodes_from(nodes=['D', 'E'], weights=[0.3, 0.6])
        >>> G.node['D']
        {'weight': 0.3}
        >>> G.node['E']
        {'weight': 0.6}
        >>> G.node['A']
        {'weight': None}
        """
        nodes = list(nodes)

        if weights:
            if len(nodes) != len(weights):
                raise ValueError("The number of elements in nodes and weights"
                                 "should be equal.")
            for index in range(len(nodes)):
                self.add_node(node=nodes[index], weight=weights[index])
        else:
            for node in nodes:
                self.add_node(node=node)

    def add_edge(self, u, v, weight=None):
        """
        Add an edge between u and v.

        The nodes u and v will be automatically added if they are
        not already in the graph.

        Parameters
        ----------
        u, v : nodes
            Nodes can be any hashable Python object.

        weight: int, float (default=None)
            The weight of the edge

        Examples
        --------
        >>> from pgmpy.base import DAG
        >>> G = DAG()
        >>> G.add_nodes_from(nodes=['Alice', 'Bob', 'Charles'])
        >>> G.add_edge(u='Alice', v='Bob')
        >>> G.nodes()
        ['Alice', 'Bob', 'Charles']
        >>> G.edges()
        [('Alice', 'Bob')]

        When the node is not already present in the graph:
        >>> G.add_edge(u='Alice', v='Ankur')
        >>> G.nodes()
        ['Alice', 'Ankur', 'Bob', 'Charles']
        >>> G.edges()
        [('Alice', 'Bob'), ('Alice', 'Ankur')]

        Adding edges with weight:
        >>> G.add_edge('Ankur', 'Maria', weight=0.1)
        >>> G.edge['Ankur']['Maria']
        {'weight': 0.1}
        """
        super(DAG, self).add_edge(u, v, weight=weight)

    def add_edges_from(self, ebunch, weights=None):
        """
        Add all the edges in ebunch.

        If nodes referred in the ebunch are not already present, they
        will be automatically added. Node names can be any hashable python
        object.

        **The behavior of adding weights is different than networkx.

        Parameters
        ----------
        ebunch : container of edges
            Each edge given in the container will be added to the graph.
            The edges must be given as 2-tuples (u, v).

        weights: list, tuple (default=None)
            A container of weights (int, float). The weight value at index i
            is associated with the edge at index i.

        Examples
        --------
        >>> from pgmpy.base import DAG
        >>> G = DAG()
        >>> G.add_nodes_from(nodes=['Alice', 'Bob', 'Charles'])
        >>> G.add_edges_from(ebunch=[('Alice', 'Bob'), ('Bob', 'Charles')])
        >>> G.nodes()
        ['Alice', 'Bob', 'Charles']
        >>> G.edges()
        [('Alice', 'Bob'), ('Bob', 'Charles')]

        When the node is not already in the model:
        >>> G.add_edges_from(ebunch=[('Alice', 'Ankur')])
        >>> G.nodes()
        ['Alice', 'Bob', 'Charles', 'Ankur']
        >>> G.edges()
        [('Alice', 'Bob'), ('Bob', 'Charles'), ('Alice', 'Ankur')]

        Adding edges with weights:
        >>> G.add_edges_from([('Ankur', 'Maria'), ('Maria', 'Mason')],
        ...                  weights=[0.3, 0.5])
        >>> G.edge['Ankur']['Maria']
        {'weight': 0.3}
        >>> G.edge['Maria']['Mason']
        {'weight': 0.5}
        """
        ebunch = list(ebunch)

        if weights:
            if len(ebunch) != len(weights):
                raise ValueError("The number of elements in ebunch and weights"
                                 "should be equal")
            for index in range(len(ebunch)):
                self.add_edge(ebunch[index][0], ebunch[index][1],
                              weight=weights[index])
        else:
            for edge in ebunch:
                self.add_edge(edge[0], edge[1])

    def get_parents(self, node):
        """
        Returns a list of parents of node.

        Throws an error if the node is not present in the graph.

        Parameters
        ----------
        node: string, int or any hashable python object.
            The node whose parents would be returned.

        Examples
        --------
        >>> from pgmpy.base import DAG
        >>> G = DAG(ebunch=[('diff', 'grade'), ('intel', 'grade')])
        >>> G.get_parents(node='grade')
        ['diff', 'intel']
        """
        return list(self.predecessors(node))

    def moralize(self):
        """
        Removes all the immoralities in the DAG and creates a moral
        graph (UndirectedGraph).

        A v-structure X->Z<-Y is an immorality if there is no directed edge
        between X and Y.

        Examples
        --------
        >>> from pgmpy.base import DAG
        >>> G = DAG(ebunch=[('diff', 'grade'), ('intel', 'grade')])
        >>> moral_graph = G.moralize()
        >>> moral_graph.edges()
        [('intel', 'grade'), ('intel', 'diff'), ('grade', 'diff')]
        """
        moral_graph = UndirectedGraph(self.to_undirected().edges())

        for node in self.nodes():
            moral_graph.add_edges_from(
                itertools.combinations(self.get_parents(node), 2))

        return moral_graph

    def get_leaves(self):
        """
        Returns a list of leaves of the graph.

        Examples
        --------
        >>> from pgmpy.base import DAG
        >>> graph = DAG([('A', 'B'), ('B', 'C'), ('B', 'D')])
        >>> graph.get_leaves()
        ['C', 'D']
        """
        return [node for node, out_degree in self.out_degree_iter() if
                out_degree == 0]

    def out_degree_iter(self, nbunch=None, weight=None):
        if nx.__version__.startswith('1'):
            return super(DAG, self).out_degree_iter(nbunch, weight)
        else:
            return iter(self.out_degree(nbunch, weight))

    def in_degree_iter(self, nbunch=None, weight=None):
        if nx.__version__.startswith('1'):
            return super(DAG, self).in_degree_iter(nbunch, weight)
        else:
            return iter(self.in_degree(nbunch, weight))

    def get_roots(self):
        """
        Returns a list of roots of the graph.

        Examples
        --------
        >>> from pgmpy.base import DAG
        >>> graph = DAG([('A', 'B'), ('B', 'C'), ('B', 'D'), ('E', 'B')])
        >>> graph.get_roots()
        ['A', 'E']
        """
        return [node for node, in_degree in dict(self.in_degree()).items() if in_degree == 0]

    def get_children(self, node):
        """
        Returns a list of children of node.
        Throws an error if the node is not present in the graph.

        Parameters
        ----------
        node: string, int or any hashable python object.
            The node whose children would be returned.

        Examples
        --------
        >>> from pgmpy.base import DAG
        >>> g = DAG(ebunch=[('A', 'B'), ('C', 'B'), ('B', 'D'),
                                      ('B', 'E'), ('B', 'F'), ('E', 'G')])
        >>> g.get_children(node='B')
        ['D', 'E', 'F']
        """
        return list(self.successors(node))

<<<<<<< HEAD
    def get_markov_blanket(self, node):
=======
    def get_immoralities(self):
        """
        Finds all the immoralities in the model
        A v-structure X -> Z <- Y is an immorality if there is no direct edge between X and Y .

        Returns
        -------
        set: A set of all the immoralities in the model

        Examples
        ---------
        >>> from pgmpy.base import DAG
        >>> student = DAG()
        >>> student.add_edges_from([('diff', 'grade'), ('intel', 'grade'),
        ...                         ('intel', 'SAT'), ('grade', 'letter')])
        >>> student.get_immoralities()
        {('diff','intel')}
        """
        immoralities = set()
        for node in self.nodes():
            for parents in itertools.combinations(self.predecessors(node), 2):
                if not self.has_edge(parents[0], parents[1]) and not self.has_edge(parents[1], parents[0]):
                    immoralities.add(tuple(sorted(parents)))
        return immoralities

    def is_active_trail(self, start, end, observed=None):
>>>>>>> afb4fc1b
        """
        Returns a markov blanket for a random variable. In the case
        of Bayesian Networks, the markov blanket is the set of
        node's parents, its children and its children's other parents.

        Returns
        -------
        list(blanket_nodes): List of nodes contained in Markov Blanket

        Parameters
        ----------
        node: string, int or any hashable python object.
              The node whose markov blanket would be returned.

        Examples
        --------
        >>> from pgmpy.base import DAG
        >>> from pgmpy.factors.discrete import TabularCPD
        >>> G = DAG([('x', 'y'), ('z', 'y'), ('y', 'w'), ('y', 'v'), ('u', 'w'),
                               ('s', 'v'), ('w', 't'), ('w', 'm'), ('v', 'n'), ('v', 'q')])
        >>> G.get_markov_blanket('y')
        ['s', 'w', 'x', 'u', 'z', 'v']
        """
        children = self.get_children(node)
        parents = self.get_parents(node)
        blanket_nodes = children + parents
        for child_node in children:
            blanket_nodes.extend(self.get_parents(child_node))
        blanket_nodes = set(blanket_nodes)
        blanket_nodes.remove(node)
        return list(blanket_nodes)<|MERGE_RESOLUTION|>--- conflicted
+++ resolved
@@ -357,9 +357,6 @@
         """
         return list(self.successors(node))
 
-<<<<<<< HEAD
-    def get_markov_blanket(self, node):
-=======
     def get_immoralities(self):
         """
         Finds all the immoralities in the model
@@ -386,7 +383,35 @@
         return immoralities
 
     def is_active_trail(self, start, end, observed=None):
->>>>>>> afb4fc1b
+        """
+        Returns True if there is any active trail between start and end node
+        Parameters
+        ----------
+        start : Graph Node
+        end : Graph Node
+        observed : List of nodes (optional)
+            If given the active trail would be computed assuming these nodes to be observed.
+        additional_observed : List of nodes (optional)
+            If given the active trail would be computed assuming these nodes to be observed along with
+            the nodes marked as observed in the model.
+        Examples
+        --------
+        >>> from pgmpy.base import DAG
+        >>> student = DAG()
+        >>> student.add_nodes_from(['diff', 'intel', 'grades', 'letter', 'sat'])
+        >>> student.add_edges_from([('diff', 'grades'), ('intel', 'grades'), ('grades', 'letter'),
+        ...                         ('intel', 'sat')])
+        >>> student.is_active_trail('diff', 'intel')
+        False
+        >>> student.is_active_trail('grades', 'sat')
+        True
+        """
+        if end in self.active_trail_nodes(start, observed)[start]:
+            return True
+        else:
+            return False
+
+    def get_markov_blanket(self, node):
         """
         Returns a markov blanket for a random variable. In the case
         of Bayesian Networks, the markov blanket is the set of
