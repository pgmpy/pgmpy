#!/usr/bin/env python3

import itertools

import networkx as nx

from pgmpy.base import UndirectedGraph


class DAG(nx.DiGraph):
    """
    Base class for all Directed Graphical Models.

    Each node in the graph can represent either a random variable, `Factor`,
    or a cluster of random variables. Edges in the graph represent the
    dependencies between these.

    Parameters
    ----------
    data: input graph
        Data to initialize graph. If data=None (default) an empty graph is
        created. The data can be an edge list or any Networkx graph object.

    Examples
    --------
    Create an empty DAG with no nodes and no edges

    >>> from pgmpy.base import DAG
    >>> G = DAG()

    G can be grown in several ways:

    **Nodes:**

    Add one node at a time:

    >>> G.add_node(node='a')

    Add the nodes from any container (a list, set or tuple or the nodes
    from another graph).

    >>> G.add_nodes_from(nodes=['a', 'b'])

    **Edges:**

    G can also be grown by adding edges.

    Add one edge,

    >>> G.add_edge(u='a', v='b')

    a list of edges,

    >>> G.add_edges_from(ebunch=[('a', 'b'), ('b', 'c')])

    If some edges connect nodes not yet in the model, the nodes
    are added automatically. There are no errors when adding
    nodes or edges that already exist.

    **Shortcuts:**

    Many common graph features allow python syntax for speed reporting.

    >>> 'a' in G     # check if node in graph
    True
    >>> len(G)  # number of nodes in graph
    3
    """

    def __init__(self, ebunch=None):
        super(DAG, self).__init__(ebunch)

    def add_node(self, node, weight=None):
        """
        Adds a single node to the Graph.

        Parameters
        ----------
        node: str, int, or any hashable python object.
            The node to add to the graph.

        weight: int, float
            The weight of the node.

        Examples
        --------
        >>> from pgmpy.base import DAG
        >>> G = DAG()
        >>> G.add_node(node='A')
        >>> sorted(G.nodes())
        ['A']

        Adding a node with some weight.
        >>> G.add_node(node='B', weight=0.3)

        The weight of these nodes can be accessed as:
        >>> G.node['B']
        {'weight': 0.3}
        >>> G.node['A']
        {'weight': None}
        """

        # Check for networkx 2.0 syntax
        if isinstance(node, tuple) and len(node) == 2 and isinstance(node[1], dict):
            node, attrs = node
            if attrs.get('weight', None) is not None:
                attrs['weight'] = weight
        else:
            attrs = {'weight': weight}

        super(DAG, self).add_node(node, weight=weight)

    def add_nodes_from(self, nodes, weights=None):
        """
        Add multiple nodes to the Graph.

        **The behviour of adding weights is different than in networkx.

        Parameters
        ----------
        nodes: iterable container
            A container of nodes (list, dict, set, or any hashable python
            object).

        weights: list, tuple (default=None)
            A container of weights (int, float). The weight value at index i
            is associated with the variable at index i.

        Examples
        --------
        >>> from pgmpy.base import DAG
        >>> G = DAG()
        >>> G.add_nodes_from(nodes=['A', 'B', 'C'])
        >>> sorted(G.nodes())
        ['A', 'B', 'C']

        Adding nodes with weights:
        >>> G.add_nodes_from(nodes=['D', 'E'], weights=[0.3, 0.6])
        >>> G.node['D']
        {'weight': 0.3}
        >>> G.node['E']
        {'weight': 0.6}
        >>> G.node['A']
        {'weight': None}
        """
        nodes = list(nodes)

        if weights:
            if len(nodes) != len(weights):
                raise ValueError("The number of elements in nodes and weights"
                                 "should be equal.")
            for index in range(len(nodes)):
                self.add_node(node=nodes[index], weight=weights[index])
        else:
            for node in nodes:
                self.add_node(node=node)

    def add_edge(self, u, v, weight=None):
        """
        Add an edge between u and v.

        The nodes u and v will be automatically added if they are
        not already in the graph.

        Parameters
        ----------
        u, v : nodes
            Nodes can be any hashable Python object.

        weight: int, float (default=None)
            The weight of the edge

        Examples
        --------
        >>> from pgmpy.base import DAG
        >>> G = DAG()
        >>> G.add_nodes_from(nodes=['Alice', 'Bob', 'Charles'])
        >>> G.add_edge(u='Alice', v='Bob')
        >>> G.nodes()
        ['Alice', 'Bob', 'Charles']
        >>> G.edges()
        [('Alice', 'Bob')]

        When the node is not already present in the graph:
        >>> G.add_edge(u='Alice', v='Ankur')
        >>> G.nodes()
        ['Alice', 'Ankur', 'Bob', 'Charles']
        >>> G.edges()
        [('Alice', 'Bob'), ('Alice', 'Ankur')]

        Adding edges with weight:
        >>> G.add_edge('Ankur', 'Maria', weight=0.1)
        >>> G.edge['Ankur']['Maria']
        {'weight': 0.1}
        """
        super(DAG, self).add_edge(u, v, weight=weight)

    def add_edges_from(self, ebunch, weights=None):
        """
        Add all the edges in ebunch.

        If nodes referred in the ebunch are not already present, they
        will be automatically added. Node names can be any hashable python
        object.

        **The behavior of adding weights is different than networkx.

        Parameters
        ----------
        ebunch : container of edges
            Each edge given in the container will be added to the graph.
            The edges must be given as 2-tuples (u, v).

        weights: list, tuple (default=None)
            A container of weights (int, float). The weight value at index i
            is associated with the edge at index i.

        Examples
        --------
        >>> from pgmpy.base import DAG
        >>> G = DAG()
        >>> G.add_nodes_from(nodes=['Alice', 'Bob', 'Charles'])
        >>> G.add_edges_from(ebunch=[('Alice', 'Bob'), ('Bob', 'Charles')])
        >>> G.nodes()
        ['Alice', 'Bob', 'Charles']
        >>> G.edges()
        [('Alice', 'Bob'), ('Bob', 'Charles')]

        When the node is not already in the model:
        >>> G.add_edges_from(ebunch=[('Alice', 'Ankur')])
        >>> G.nodes()
        ['Alice', 'Bob', 'Charles', 'Ankur']
        >>> G.edges()
        [('Alice', 'Bob'), ('Bob', 'Charles'), ('Alice', 'Ankur')]

        Adding edges with weights:
        >>> G.add_edges_from([('Ankur', 'Maria'), ('Maria', 'Mason')],
        ...                  weights=[0.3, 0.5])
        >>> G.edge['Ankur']['Maria']
        {'weight': 0.3}
        >>> G.edge['Maria']['Mason']
        {'weight': 0.5}
        """
        ebunch = list(ebunch)

        if weights:
            if len(ebunch) != len(weights):
                raise ValueError("The number of elements in ebunch and weights"
                                 "should be equal")
            for index in range(len(ebunch)):
                self.add_edge(ebunch[index][0], ebunch[index][1],
                              weight=weights[index])
        else:
            for edge in ebunch:
                self.add_edge(edge[0], edge[1])

    def get_parents(self, node):
        """
        Returns a list of parents of node.

        Throws an error if the node is not present in the graph.

        Parameters
        ----------
        node: string, int or any hashable python object.
            The node whose parents would be returned.

        Examples
        --------
        >>> from pgmpy.base import DAG
        >>> G = DAG(ebunch=[('diff', 'grade'), ('intel', 'grade')])
        >>> G.get_parents(node='grade')
        ['diff', 'intel']
        """
        return list(self.predecessors(node))

    def moralize(self):
        """
        Removes all the immoralities in the DAG and creates a moral
        graph (UndirectedGraph).

        A v-structure X->Z<-Y is an immorality if there is no directed edge
        between X and Y.

        Examples
        --------
        >>> from pgmpy.base import DAG
        >>> G = DAG(ebunch=[('diff', 'grade'), ('intel', 'grade')])
        >>> moral_graph = G.moralize()
        >>> moral_graph.edges()
        [('intel', 'grade'), ('intel', 'diff'), ('grade', 'diff')]
        """
        moral_graph = UndirectedGraph(self.to_undirected().edges())

        for node in self.nodes():
            moral_graph.add_edges_from(
                itertools.combinations(self.get_parents(node), 2))

        return moral_graph

    def get_leaves(self):
        """
        Returns a list of leaves of the graph.

        Examples
        --------
        >>> from pgmpy.base import DAG
        >>> graph = DAG([('A', 'B'), ('B', 'C'), ('B', 'D')])
        >>> graph.get_leaves()
        ['C', 'D']
        """
        return [node for node, out_degree in self.out_degree_iter() if
                out_degree == 0]

    def out_degree_iter(self, nbunch=None, weight=None):
        if nx.__version__.startswith('1'):
            return super(DAG, self).out_degree_iter(nbunch, weight)
        else:
            return iter(self.out_degree(nbunch, weight))

    def in_degree_iter(self, nbunch=None, weight=None):
        if nx.__version__.startswith('1'):
            return super(DAG, self).in_degree_iter(nbunch, weight)
        else:
            return iter(self.in_degree(nbunch, weight))

    def get_roots(self):
        """
        Returns a list of roots of the graph.

        Examples
        --------
        >>> from pgmpy.base import DAG
        >>> graph = DAG([('A', 'B'), ('B', 'C'), ('B', 'D'), ('E', 'B')])
        >>> graph.get_roots()
        ['A', 'E']
        """
        return [node for node, in_degree in dict(self.in_degree()).items() if in_degree == 0]

    def get_children(self, node):
        """
        Returns a list of children of node.
        Throws an error if the node is not present in the graph.

        Parameters
        ----------
        node: string, int or any hashable python object.
            The node whose children would be returned.

        Examples
        --------
        >>> from pgmpy.base import DAG
        >>> g = DAG(ebunch=[('A', 'B'), ('C', 'B'), ('B', 'D'),
                                      ('B', 'E'), ('B', 'F'), ('E', 'G')])
        >>> g.get_children(node='B')
        ['D', 'E', 'F']
        """
        return list(self.successors(node))

<<<<<<< HEAD
    def is_iequivalent(self, model):
        """
        Checks whether the given model is I-equivalent

        Two graphs G1 and G2 are said to be I-equivalent if they have same skeleton
        and have same set of immoralities.

        Note: For same skeleton different names of nodes can work but for immoralities
        names of nodes must be same

        Parameters
        ----------
        model : A DAG object, for which you want to check I-equivalence

        Returns
        --------
        boolean : True if both are I-equivalent, False otherwise

        Examples
        --------
        >>> from pgmpy.base import DAG
        >>> G = DAG()
        >>> G.add_edges_from([('V', 'W'), ('W', 'X'),
        ...                   ('X', 'Y'), ('Z', 'Y')])
        >>> G1 = DAG()
        >>> G1.add_edges_from([('W', 'V'), ('X', 'W'),
        ...                    ('X', 'Y'), ('Z', 'Y')])
        >>> G.is_iequivalent(G1)
        True

        """
        if not isinstance(model, DAG):
            raise TypeError('model must be an instance of DAG')
        skeleton = nx.algorithms.isomorphism.GraphMatcher(self.to_undirected(), model.to_undirected())
        if skeleton.is_isomorphic() and self.get_immoralities() == model.get_immoralities():
            return True
        return False
=======
    def get_immoralities(self):
        """
        Finds all the immoralities in the model
        A v-structure X -> Z <- Y is an immorality if there is no direct edge between X and Y .

        Returns
        -------
        set: A set of all the immoralities in the model

        Examples
        ---------
        >>> from pgmpy.base import DAG
        >>> student = DAG()
        >>> student.add_edges_from([('diff', 'grade'), ('intel', 'grade'),
        ...                         ('intel', 'SAT'), ('grade', 'letter')])
        >>> student.get_immoralities()
        {('diff','intel')}
        """
        immoralities = set()
        for node in self.nodes():
            for parents in itertools.combinations(self.predecessors(node), 2):
                if not self.has_edge(parents[0], parents[1]) and not self.has_edge(parents[1], parents[0]):
                    immoralities.add(tuple(sorted(parents)))
        return immoralities

    def is_active_trail(self, start, end, observed=None):
        """
        Returns True if there is any active trail between start and end node
        Parameters
        ----------
        start : Graph Node
        end : Graph Node
        observed : List of nodes (optional)
            If given the active trail would be computed assuming these nodes to be observed.
        additional_observed : List of nodes (optional)
            If given the active trail would be computed assuming these nodes to be observed along with
            the nodes marked as observed in the model.
        Examples
        --------
        >>> from pgmpy.base import DAG
        >>> student = DAG()
        >>> student.add_nodes_from(['diff', 'intel', 'grades', 'letter', 'sat'])
        >>> student.add_edges_from([('diff', 'grades'), ('intel', 'grades'), ('grades', 'letter'),
        ...                         ('intel', 'sat')])
        >>> student.is_active_trail('diff', 'intel')
        False
        >>> student.is_active_trail('grades', 'sat')
        True
        """
        if end in self.active_trail_nodes(start, observed)[start]:
            return True
        else:
            return False

    def get_markov_blanket(self, node):
        """
        Returns a markov blanket for a random variable. In the case
        of Bayesian Networks, the markov blanket is the set of
        node's parents, its children and its children's other parents.

        Returns
        -------
        list(blanket_nodes): List of nodes contained in Markov Blanket

        Parameters
        ----------
        node: string, int or any hashable python object.
              The node whose markov blanket would be returned.

        Examples
        --------
        >>> from pgmpy.base import DAG
        >>> from pgmpy.factors.discrete import TabularCPD
        >>> G = DAG([('x', 'y'), ('z', 'y'), ('y', 'w'), ('y', 'v'), ('u', 'w'),
                               ('s', 'v'), ('w', 't'), ('w', 'm'), ('v', 'n'), ('v', 'q')])
        >>> G.get_markov_blanket('y')
        ['s', 'w', 'x', 'u', 'z', 'v']
        """
        children = self.get_children(node)
        parents = self.get_parents(node)
        blanket_nodes = children + parents
        for child_node in children:
            blanket_nodes.extend(self.get_parents(child_node))
        blanket_nodes = set(blanket_nodes)
        blanket_nodes.remove(node)
        return list(blanket_nodes)

    def active_trail_nodes(self, variables, observed=None):
        """
        Returns a dictionary with the given variables as keys and all the nodes reachable
        from that respective variable as values.
        Parameters
        ----------
        variables: str or array like
            variables whose active trails are to be found.
        observed : List of nodes (optional)
            If given the active trails would be computed assuming these nodes to be observed.
        Examples
        --------
        >>> from pgmpy.base import DAG
        >>> student = DAG()
        >>> student.add_nodes_from(['diff', 'intel', 'grades'])
        >>> student.add_edges_from([('diff', 'grades'), ('intel', 'grades')])
        >>> student.active_trail_nodes('diff')
        {'diff': {'diff', 'grades'}}
        >>> student.active_trail_nodes(['diff', 'intel'], observed='grades')
        {'diff': {'diff', 'intel'}, 'intel': {'diff', 'intel'}}
        References
        ----------
        Details of the algorithm can be found in 'Probabilistic Graphical Model
        Principles and Techniques' - Koller and Friedman
        Page 75 Algorithm 3.1
        """
        if observed:
            observed_list = observed if isinstance(observed, (list, tuple)) else [observed]
        else:
            observed_list = []
        ancestors_list = self._get_ancestors_of(observed_list)

        # Direction of flow of information
        # up ->  from parent to child
        # down -> from child to parent

        active_trails = {}
        for start in variables if isinstance(variables, (list, tuple)) else [variables]:
            visit_list = set()
            visit_list.add((start, 'up'))
            traversed_list = set()
            active_nodes = set()
            while visit_list:
                node, direction = visit_list.pop()
                if (node, direction) not in traversed_list:
                    if node not in observed_list:
                        active_nodes.add(node)
                    traversed_list.add((node, direction))
                    if direction == 'up' and node not in observed_list:
                        for parent in self.predecessors(node):
                            visit_list.add((parent, 'up'))
                        for child in self.successors(node):
                            visit_list.add((child, 'down'))
                    elif direction == 'down':
                        if node not in observed_list:
                            for child in self.successors(node):
                                visit_list.add((child, 'down'))
                        if node in ancestors_list:
                            for parent in self.predecessors(node):
                                visit_list.add((parent, 'up'))
            active_trails[start] = active_nodes
        return active_trails

    def _get_ancestors_of(self, obs_nodes_list):
        """
        Returns a dictionary of all ancestors of all the observed nodes including the
        node itself.
        Parameters
        ----------
        obs_nodes_list: string, list-type
            name of all the observed nodes
        Examples
        --------
        >>> from pgmpy.base import DAG
        >>> model = DAG([('D', 'G'), ('I', 'G'), ('G', 'L'),
        ...                        ('I', 'L')])
        >>> model._get_ancestors_of('G')
        {'D', 'G', 'I'}
        >>> model._get_ancestors_of(['G', 'I'])
        {'D', 'G', 'I'}
        """
        if not isinstance(obs_nodes_list, (list, tuple)):
            obs_nodes_list = [obs_nodes_list]

        for node in obs_nodes_list:
            if node not in self.nodes():
                raise ValueError('Node {s} not in not in graph'.format(s=node))

        ancestors_list = set()
        nodes_list = set(obs_nodes_list)
        while nodes_list:
            node = nodes_list.pop()
            if node not in ancestors_list:
                nodes_list.update(self.predecessors(node))
            ancestors_list.add(node)
        return ancestors_list
>>>>>>> f7f64046
<|MERGE_RESOLUTION|>--- conflicted
+++ resolved
@@ -357,7 +357,7 @@
         """
         return list(self.successors(node))
 
-<<<<<<< HEAD
+
     def is_iequivalent(self, model):
         """
         Checks whether the given model is I-equivalent
@@ -395,7 +395,7 @@
         if skeleton.is_isomorphic() and self.get_immoralities() == model.get_immoralities():
             return True
         return False
-=======
+
     def get_immoralities(self):
         """
         Finds all the immoralities in the model
@@ -578,5 +578,4 @@
             if node not in ancestors_list:
                 nodes_list.update(self.predecessors(node))
             ancestors_list.add(node)
-        return ancestors_list
->>>>>>> f7f64046
+        return ancestors_list