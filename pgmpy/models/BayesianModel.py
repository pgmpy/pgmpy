#!/usr/bin/env python3

import itertools
from collections import defaultdict
import logging
from operator import mul

import networkx as nx
import numpy as np
import pandas as pd

from pgmpy.base import DAG
from pgmpy.factors.discrete import TabularCPD, JointProbabilityDistribution, DiscreteFactor
from pgmpy.factors.continuous import ContinuousFactor
from pgmpy.independencies import Independencies
from pgmpy.extern import six
from pgmpy.extern.six.moves import range, reduce
from pgmpy.models.MarkovModel import MarkovModel


class BayesianModel(DAG):
    """
    Base class for bayesian model.

    A models stores nodes and edges with conditional probability
    distribution (cpd) and other attributes.

    models hold directed edges.  Self loops are not allowed neither
    multiple (parallel) edges.

    Nodes can be any hashable python object.

    Edges are represented as links between nodes.

    Parameters
    ----------
    data : input graph
        Data to initialize graph.  If data=None (default) an empty
        graph is created.  The data can be an edge list, or any
        NetworkX graph object.

    Examples
    --------
    Create an empty bayesian model with no nodes and no edges.

    >>> from pgmpy.models import BayesianModel
    >>> G = BayesianModel()

    G can be grown in several ways.

    **Nodes:**

    Add one node at a time:

    >>> G.add_node('a')

    Add the nodes from any container (a list, set or tuple or the nodes
    from another graph).

    >>> G.add_nodes_from(['a', 'b'])

    **Edges:**

    G can also be grown by adding edges.

    Add one edge,

    >>> G.add_edge('a', 'b')

    a list of edges,

    >>> G.add_edges_from([('a', 'b'), ('b', 'c')])

    If some edges connect nodes not yet in the model, the nodes
    are added automatically.  There are no errors when adding
    nodes or edges that already exist.

    **Shortcuts:**

    Many common graph features allow python syntax for speed reporting.

    >>> 'a' in G     # check if node in graph
    True
    >>> len(G)  # number of nodes in graph
    3
    """

    def __init__(self, ebunch=None):
        super(BayesianModel, self).__init__()
        if ebunch:
            self.add_edges_from(ebunch)
        self.cpds = []
        self.cardinalities = defaultdict(int)

    def add_edge(self, u, v, **kwargs):
        """
        Add an edge between u and v.

        The nodes u and v will be automatically added if they are
        not already in the graph

        Parameters
        ----------
        u,v : nodes
              Nodes can be any hashable python object.

        Examples
        --------
        >>> from pgmpy.models import BayesianModel/home/abinash/software_packages/numpy-1.7.1
        >>> G = BayesianModel()
        >>> G.add_nodes_from(['grade', 'intel'])
        >>> G.add_edge('grade', 'intel')
        """
        if u == v:
            raise ValueError('Self loops are not allowed.')
        if u in self.nodes() and v in self.nodes() and nx.has_path(self, v, u):
            raise ValueError(
                'Loops are not allowed. Adding the edge from (%s->%s) forms a loop.' % (u, v))
        else:
            super(BayesianModel, self).add_edge(u, v, **kwargs)

    def remove_node(self, node):
        """
        Remove node from the model.

        Removing a node also removes all the associated edges, removes the CPD
        of the node and marginalizes the CPDs of it's children.

        Parameters
        ----------
        node : node
            Node which is to be removed from the model.

        Returns
        -------
        None

        Examples
        --------
        >>> import pandas as pd
        >>> import numpy as np
        >>> from pgmpy.models import BayesianModel
        >>> model = BayesianModel([('A', 'B'), ('B', 'C'),
        ...                        ('A', 'D'), ('D', 'C')])
        >>> values = pd.DataFrame(np.random.randint(low=0, high=2, size=(1000, 4)),
        ...                       columns=['A', 'B', 'C', 'D'])
        >>> model.fit(values)
        >>> model.get_cpds()
        [<TabularCPD representing P(A:2) at 0x7f28248e2438>,
         <TabularCPD representing P(B:2 | A:2) at 0x7f28248e23c8>,
         <TabularCPD representing P(C:2 | B:2, D:2) at 0x7f28248e2748>,
         <TabularCPD representing P(D:2 | A:2) at 0x7f28248e26a0>]
        >>> model.remove_node('A')
        >>> model.get_cpds()
        [<TabularCPD representing P(B:2) at 0x7f28248e23c8>,
         <TabularCPD representing P(C:2 | B:2, D:2) at 0x7f28248e2748>,
         <TabularCPD representing P(D:2) at 0x7f28248e26a0>]
        """
        affected_nodes = [v for u, v in self.edges() if u == node]

        for affected_node in affected_nodes:
            node_cpd = self.get_cpds(node=affected_node)
            if node_cpd:
                node_cpd.marginalize([node], inplace=True)

        if self.get_cpds(node=node):
            self.remove_cpds(node)
        super(BayesianModel, self).remove_node(node)

    def remove_nodes_from(self, nodes):
        """
        Remove multiple nodes from the model.

        Removing a node also removes all the associated edges, removes the CPD
        of the node and marginalizes the CPDs of it's children.

        Parameters
        ----------
        nodes : list, set (iterable)
            Nodes which are to be removed from the model.

        Returns
        -------
        None

        Examples
        --------
        >>> import pandas as pd
        >>> import numpy as np
        >>> from pgmpy.models import BayesianModel
        >>> model = BayesianModel([('A', 'B'), ('B', 'C'),
        ...                        ('A', 'D'), ('D', 'C')])
        >>> values = pd.DataFrame(np.random.randint(low=0, high=2, size=(1000, 4)),
        ...                       columns=['A', 'B', 'C', 'D'])
        >>> model.fit(values)
        >>> model.get_cpds()
        [<TabularCPD representing P(A:2) at 0x7f28248e2438>,
         <TabularCPD representing P(B:2 | A:2) at 0x7f28248e23c8>,
         <TabularCPD representing P(C:2 | B:2, D:2) at 0x7f28248e2748>,
         <TabularCPD representing P(D:2 | A:2) at 0x7f28248e26a0>]
        >>> model.remove_nodes_from(['A', 'B'])
        >>> model.get_cpds()
        [<TabularCPD representing P(C:2 | D:2) at 0x7f28248e2a58>,
         <TabularCPD representing P(D:2) at 0x7f28248e26d8>]
        """
        for node in nodes:
            self.remove_node(node)

    def add_cpds(self, *cpds):
        """
        Add CPD (Conditional Probability Distribution) to the Bayesian Model.

        Parameters
        ----------
        cpds  :  list, set, tuple (array-like)
            List of CPDs which will be associated with the model

        EXAMPLE
        -------
        >>> from pgmpy.models import BayesianModel
        >>> from pgmpy.factors.discrete.CPD import TabularCPD
        >>> student = BayesianModel([('diff', 'grades'), ('intel', 'grades')])
        >>> grades_cpd = TabularCPD('grades', 3, [[0.1,0.1,0.1,0.1,0.1,0.1],
        ...                                       [0.1,0.1,0.1,0.1,0.1,0.1],
        ...                                       [0.8,0.8,0.8,0.8,0.8,0.8]],
        ...                         evidence=['diff', 'intel'], evidence_card=[2, 3])
        >>> student.add_cpds(grades_cpd)

        +------+-----------------------+---------------------+
        |diff: |          easy         |         hard        |
        +------+------+------+---------+------+------+-------+
        |intel:| dumb |  avg |  smart  | dumb | avg  | smart |
        +------+------+------+---------+------+------+-------+
        |gradeA| 0.1  | 0.1  |   0.1   |  0.1 |  0.1 |   0.1 |
        +------+------+------+---------+------+------+-------+
        |gradeB| 0.1  | 0.1  |   0.1   |  0.1 |  0.1 |   0.1 |
        +------+------+------+---------+------+------+-------+
        |gradeC| 0.8  | 0.8  |   0.8   |  0.8 |  0.8 |   0.8 |
        +------+------+------+---------+------+------+-------+
        """
        for cpd in cpds:
            if not isinstance(cpd, (TabularCPD, ContinuousFactor)):
                raise ValueError('Only TabularCPD or ContinuousFactor can be added.')

            if set(cpd.scope()) - set(cpd.scope()).intersection(
                    set(self.nodes())):
                raise ValueError('CPD defined on variable not in the model', cpd)

            for prev_cpd_index in range(len(self.cpds)):
                if self.cpds[prev_cpd_index].variable == cpd.variable:
                    logging.warning("Replacing existing CPD for {var}".format(var=cpd.variable))
                    self.cpds[prev_cpd_index] = cpd
                    break
            else:
                self.cpds.append(cpd)

    def get_cpds(self, node=None):
        """
        Returns the cpd of the node. If node is not specified returns all the CPDs
        that have been added till now to the graph

        Parameter
        ---------
        node: any hashable python object (optional)
            The node whose CPD we want. If node not specified returns all the
            CPDs added to the model.

        Returns
        -------
        A list of TabularCPDs.

        Examples
        --------
        >>> from pgmpy.models import BayesianModel
        >>> from pgmpy.factors.discrete import TabularCPD
        >>> student = BayesianModel([('diff', 'grade'), ('intel', 'grade')])
        >>> cpd = TabularCPD('grade', 2, [[0.1, 0.9, 0.2, 0.7],
        ...                               [0.9, 0.1, 0.8, 0.3]],
        ...                  ['intel', 'diff'], [2, 2])
        >>> student.add_cpds(cpd)
        >>> student.get_cpds()
        """
        if node is not None:
            if node not in self.nodes():
                raise ValueError('Node not present in the Directed Graph')
            for cpd in self.cpds:
                if cpd.variable == node:
                    return cpd
            else:
                return None
        else:
            return self.cpds

    def remove_cpds(self, *cpds):
        """
        Removes the cpds that are provided in the argument.

        Parameters
        ----------
        *cpds: TabularCPD object
            A CPD object on any subset of the variables of the model which
            is to be associated with the model.

        Examples
        --------
        >>> from pgmpy.models import BayesianModel
        >>> from pgmpy.factors.discrete import TabularCPD
        >>> student = BayesianModel([('diff', 'grade'), ('intel', 'grade')])
        >>> cpd = TabularCPD('grade', 2, [[0.1, 0.9, 0.2, 0.7],
        ...                               [0.9, 0.1, 0.8, 0.3]],
        ...                  ['intel', 'diff'], [2, 2])
        >>> student.add_cpds(cpd)
        >>> student.remove_cpds(cpd)
        """
        for cpd in cpds:
            if isinstance(cpd, six.string_types):
                cpd = self.get_cpds(cpd)
            self.cpds.remove(cpd)

    def get_cardinality(self, node=None):
        """
        Returns the cardinality of the node. Throws an error if the CPD for the
        queried node hasn't been added to the network.

        Parameters
        ----------
        node: Any hashable python object(optional).
              The node whose cardinality we want. If node is not specified returns a
              dictionary with the given variable as keys and their respective cardinality
              as values.

        Returns
        -------
        int or dict : If node is specified returns the cardinality of the node.
                      If node is not specified returns a dictionary with the given
                      variable as keys and their respective cardinality as values.

        Examples
        --------
        >>> from pgmpy.models import BayesianModel
        >>> from pgmpy.factors.discrete import TabularCPD
        >>> student = BayesianModel([('diff', 'grade'), ('intel', 'grade')])
        >>> cpd_diff = TabularCPD('diff',2,[[0.6,0.4]]);
        >>> cpd_intel = TabularCPD('intel',2,[[0.7,0.3]]);
        >>> cpd_grade = TabularCPD('grade', 2, [[0.1, 0.9, 0.2, 0.7],
        ...                                     [0.9, 0.1, 0.8, 0.3]],
        ...                                 ['intel', 'diff'], [2, 2])
        >>> student.add_cpds(cpd_diff,cpd_intel,cpd_grade)
        >>> student.get_cardinality()
        defaultdict(int, {'diff': 2, 'grade': 2, 'intel': 2})

        >>> student.get_cardinality('intel')
        2
        """

        if node:
            return self.get_cpds(node).cardinality[0]
        else:
            cardinalities = defaultdict(int)
            for cpd in self.cpds:
                cardinalities[cpd.variable] = cpd.cardinality[0]
            return cardinalities

    def check_model(self):
        """
        Check the model for various errors. This method checks for the following
        errors.

        * Checks if the sum of the probabilities for each state is equal to 1 (tol=0.01).
        * Checks if the CPDs associated with nodes are consistent with their parents.

        Returns
        -------
        check: boolean
            True if all the checks are passed
        """
        for node in self.nodes():
            cpd = self.get_cpds(node=node)

            if cpd is None:
                raise ValueError('No CPD associated with {}'.format(node))
            elif isinstance(cpd, (TabularCPD, ContinuousFactor)):
                evidence = cpd.get_evidence()
                parents = self.get_parents(node)
                if set(evidence if evidence else []) != set(parents if parents else []):
                    raise ValueError("CPD associated with {node} doesn't have "
                                     "proper parents associated with it.".format(node=node))
                if not cpd.is_valid_cpd():
                    raise ValueError("Sum or integral of conditional probabilites for node {node}"
                                     " is not equal to 1.".format(node=node))
        return True

<<<<<<< HEAD
    def _get_ancestors_of(self, obs_nodes_list):
        """
        Returns a dictionary of all ancestors of all the observed nodes including the
        node itself.

        Parameters
        ----------
        obs_nodes_list: string, list-type
            name of all the observed nodes

        Examples
        --------
        >>> from pgmpy.models import BayesianModel
        >>> model = BayesianModel([('D', 'G'), ('I', 'G'), ('G', 'L'),
        ...                        ('I', 'L')])
        >>> model._get_ancestors_of('G')
        {'D', 'G', 'I'}
        >>> model._get_ancestors_of(['G', 'I'])
        {'D', 'G', 'I'}
        """
        if not isinstance(obs_nodes_list, (list, tuple)):
            obs_nodes_list = [obs_nodes_list]

        for node in obs_nodes_list:
            if node not in self.nodes():
                raise ValueError('Node {s} not in not in graph'.format(s=node))

        ancestors_list = set()
        nodes_list = set(obs_nodes_list)
        while nodes_list:
            node = nodes_list.pop()
            if node not in ancestors_list:
                nodes_list.update(self.predecessors(node))
            ancestors_list.add(node)
        return ancestors_list

    def active_trail_nodes(self, variables, observed=None):
        """
        Returns a dictionary with the given variables as keys and all the nodes reachable
        from that respective variable as values.

        Parameters
        ----------

        variables: str or array like
            variables whose active trails are to be found.

        observed : List of nodes (optional)
            If given the active trails would be computed assuming these nodes to be observed.

        Examples
        --------
        >>> from pgmpy.models import BayesianModel
        >>> student = BayesianModel()
        >>> student.add_nodes_from(['diff', 'intel', 'grades'])
        >>> student.add_edges_from([('diff', 'grades'), ('intel', 'grades')])
        >>> student.active_trail_nodes('diff')
        {'diff': {'diff', 'grades'}}
        >>> student.active_trail_nodes(['diff', 'intel'], observed='grades')
        {'diff': {'diff', 'intel'}, 'intel': {'diff', 'intel'}}

        References
        ----------
        Details of the algorithm can be found in 'Probabilistic Graphical Model
        Principles and Techniques' - Koller and Friedman
        Page 75 Algorithm 3.1
        """
        if observed:
            observed_list = observed if isinstance(observed, (list, tuple)) else [observed]
        else:
            observed_list = []
        ancestors_list = self._get_ancestors_of(observed_list)

        # Direction of flow of information
        # up ->  from parent to child
        # down -> from child to parent

        active_trails = {}
        for start in variables if isinstance(variables, (list, tuple)) else [variables]:
            visit_list = set()
            visit_list.add((start, 'up'))
            traversed_list = set()
            active_nodes = set()
            while visit_list:
                node, direction = visit_list.pop()
                if (node, direction) not in traversed_list:
                    if node not in observed_list:
                        active_nodes.add(node)
                    traversed_list.add((node, direction))
                    if direction == 'up' and node not in observed_list:
                        for parent in self.predecessors(node):
                            visit_list.add((parent, 'up'))
                        for child in self.successors(node):
                            visit_list.add((child, 'down'))
                    elif direction == 'down':
                        if node not in observed_list:
                            for child in self.successors(node):
                                visit_list.add((child, 'down'))
                        if node in ancestors_list:
                            for parent in self.predecessors(node):
                                visit_list.add((parent, 'up'))
            active_trails[start] = active_nodes
        return active_trails

    def is_active_trail(self, start, end, observed=None):
        """
        Returns True if there is any active trail between start and end node

        Parameters
        ----------
        start : Graph Node

        end : Graph Node

        observed : List of nodes (optional)
            If given the active trail would be computed assuming these nodes to be observed.

        additional_observed : List of nodes (optional)
            If given the active trail would be computed assuming these nodes to be observed along with
            the nodes marked as observed in the model.
=======
    def local_independencies(self, variables):
        """
        Returns an instance of Independencies containing the local independencies
        of each of the variables.

        Parameters
        ----------
        variables: str or array like
            variables whose local independencies are to be found.
>>>>>>> 243d40af

        Examples
        --------
        >>> from pgmpy.models import BayesianModel
        >>> student = BayesianModel()
<<<<<<< HEAD
        >>> student.add_nodes_from(['diff', 'intel', 'grades', 'letter', 'sat'])
        >>> student.add_edges_from([('diff', 'grades'), ('intel', 'grades'), ('grades', 'letter'),
        ...                         ('intel', 'sat')])
        >>> student.is_active_trail('diff', 'intel')
        False
        >>> student.is_active_trail('grades', 'sat')
        True
        """
        if end in self.active_trail_nodes(start, observed)[start]:
            return True
        else:
            return False
=======
        >>> student.add_edges_from([('diff', 'grade'), ('intel', 'grade'),
        >>>                         ('grade', 'letter'), ('intel', 'SAT')])
        >>> ind = student.local_independencies('grade')
        >>> ind
        (grade _|_ SAT | diff, intel)
        """
        def dfs(node):
            """
            Returns the descendents of node.

            Since Bayesian Networks are acyclic, this is a very simple dfs
            which does not remember which nodes it has visited.
            """
            descendents = []
            visit = [node]
            while visit:
                n = visit.pop()
                neighbors = list(self.neighbors(n))
                visit.extend(neighbors)
                descendents.extend(neighbors)
            return descendents

        independencies = Independencies()
        for variable in variables if isinstance(variables, (list, tuple)) else [variables]:
            non_descendents = set(self.nodes()) - {variable} - set(dfs(variable))
            parents = set(self.get_parents(variable))
            if non_descendents - parents:
                independencies.add_assertions([variable, non_descendents - parents, parents])
        return independencies
>>>>>>> 243d40af

    def get_independencies(self, latex=False):
        """
        Computes independencies in the Bayesian Network, by checking d-seperation.

        Parameters
        ----------
        latex: boolean
            If latex=True then latex string of the independence assertion
            would be created.

        Examples
        --------
        >>> from pgmpy.models import BayesianModel
        >>> chain = BayesianModel([('X', 'Y'), ('Y', 'Z')])
        >>> chain.get_independencies()
        (X _|_ Z | Y)
        (Z _|_ X | Y)
        """
        independencies = Independencies()
        for start in (self.nodes()):
            rest = set(self.nodes()) - {start}
            for r in range(len(rest)):
                for observed in itertools.combinations(rest, r):
                    d_seperated_variables = rest - set(observed) - set(
                        self.active_trail_nodes(start, observed=observed)[start])
                    if d_seperated_variables:
                        independencies.add_assertions([start, d_seperated_variables, observed])

        independencies.reduce()

        if not latex:
            return independencies
        else:
            return independencies.latex_string()

    def to_markov_model(self):
        """
        Converts bayesian model to markov model. The markov model created would
        be the moral graph of the bayesian model.

        Examples
        --------
        >>> from pgmpy.models import BayesianModel
        >>> G = BayesianModel([('diff', 'grade'), ('intel', 'grade'),
        ...                    ('intel', 'SAT'), ('grade', 'letter')])
        >>> mm = G.to_markov_model()
        >>> mm.nodes()
        ['diff', 'grade', 'intel', 'SAT', 'letter']
        >>> mm.edges()
        [('diff', 'intel'), ('diff', 'grade'), ('intel', 'grade'),
        ('intel', 'SAT'), ('grade', 'letter')]
        """
        moral_graph = self.moralize()
        mm = MarkovModel(moral_graph.edges())
        mm.add_factors(*[cpd.to_factor() for cpd in self.cpds])

        return mm

    def to_junction_tree(self):
        """
        Creates a junction tree (or clique tree) for a given bayesian model.

        For converting a Bayesian Model into a Clique tree, first it is converted
        into a Markov one.

        For a given markov model (H) a junction tree (G) is a graph
        1. where each node in G corresponds to a maximal clique in H
        2. each sepset in G separates the variables strictly on one side of the
        edge to other.

        Examples
        --------
        >>> from pgmpy.models import BayesianModel
        >>> from pgmpy.factors.discrete import TabularCPD
        >>> G = BayesianModel([('diff', 'grade'), ('intel', 'grade'),
        ...                    ('intel', 'SAT'), ('grade', 'letter')])
        >>> diff_cpd = TabularCPD('diff', 2, [[0.2], [0.8]])
        >>> intel_cpd = TabularCPD('intel', 3, [[0.5], [0.3], [0.2]])
        >>> grade_cpd = TabularCPD('grade', 3,
        ...                        [[0.1,0.1,0.1,0.1,0.1,0.1],
        ...                         [0.1,0.1,0.1,0.1,0.1,0.1],
        ...                         [0.8,0.8,0.8,0.8,0.8,0.8]],
        ...                        evidence=['diff', 'intel'],
        ...                        evidence_card=[2, 3])
        >>> sat_cpd = TabularCPD('SAT', 2,
        ...                      [[0.1, 0.2, 0.7],
        ...                       [0.9, 0.8, 0.3]],
        ...                      evidence=['intel'], evidence_card=[3])
        >>> letter_cpd = TabularCPD('letter', 2,
        ...                         [[0.1, 0.4, 0.8],
        ...                          [0.9, 0.6, 0.2]],
        ...                         evidence=['grade'], evidence_card=[3])
        >>> G.add_cpds(diff_cpd, intel_cpd, grade_cpd, sat_cpd, letter_cpd)
        >>> jt = G.to_junction_tree()
        """
        mm = self.to_markov_model()
        return mm.to_junction_tree()

    def fit(self, data, estimator=None, state_names=[], complete_samples_only=True, **kwargs):
        """
        Estimates the CPD for each variable based on a given data set.

        Parameters
        ----------
        data: pandas DataFrame object
            DataFrame object with column names identical to the variable names of the network.
            (If some values in the data are missing the data cells should be set to `numpy.NaN`.
            Note that pandas converts each column containing `numpy.NaN`s to dtype `float`.)

        estimator: Estimator class
            One of:
            - MaximumLikelihoodEstimator (default)
            - BayesianEstimator: In this case, pass 'prior_type' and either 'pseudo_counts'
                or 'equivalent_sample_size' as additional keyword arguments.
                See `BayesianEstimator.get_parameters()` for usage.

        state_names: dict (optional)
            A dict indicating, for each variable, the discrete set of states
            that the variable can take. If unspecified, the observed values
            in the data set are taken to be the only possible states.

        complete_samples_only: bool (default `True`)
            Specifies how to deal with missing data, if present. If set to `True` all rows
            that contain `np.Nan` somewhere are ignored. If `False` then, for each variable,
            every row where neither the variable nor its parents are `np.NaN` is used.

        Examples
        --------
        >>> import pandas as pd
        >>> from pgmpy.models import BayesianModel
        >>> from pgmpy.estimators import MaximumLikelihoodEstimator
        >>> data = pd.DataFrame(data={'A': [0, 0, 1], 'B': [0, 1, 0], 'C': [1, 1, 0]})
        >>> model = BayesianModel([('A', 'C'), ('B', 'C')])
        >>> model.fit(data)
        >>> model.get_cpds()
        [<TabularCPD representing P(A:2) at 0x7fb98a7d50f0>,
        <TabularCPD representing P(B:2) at 0x7fb98a7d5588>,
        <TabularCPD representing P(C:2 | A:2, B:2) at 0x7fb98a7b1f98>]
        """

        from pgmpy.estimators import MaximumLikelihoodEstimator, BayesianEstimator, BaseEstimator

        if estimator is None:
            estimator = MaximumLikelihoodEstimator
        else:
            if not issubclass(estimator, BaseEstimator):
                raise TypeError("Estimator object should be a valid pgmpy estimator.")

        _estimator = estimator(self, data, state_names=state_names,
                               complete_samples_only=complete_samples_only)
        cpds_list = _estimator.get_parameters(**kwargs)
        self.add_cpds(*cpds_list)

    def predict(self, data):
        """
        Predicts states of all the missing variables.

        Parameters
        ----------
        data : pandas DataFrame object
            A DataFrame object with column names same as the variables in the model.

        Examples
        --------
        >>> import numpy as np
        >>> import pandas as pd
        >>> from pgmpy.models import BayesianModel
        >>> values = pd.DataFrame(np.random.randint(low=0, high=2, size=(1000, 5)),
        ...                       columns=['A', 'B', 'C', 'D', 'E'])
        >>> train_data = values[:800]
        >>> predict_data = values[800:]
        >>> model = BayesianModel([('A', 'B'), ('C', 'B'), ('C', 'D'), ('B', 'E')])
        >>> model.fit(values)
        >>> predict_data = predict_data.copy()
        >>> predict_data.drop('E', axis=1, inplace=True)
        >>> y_pred = model.predict(predict_data)
        >>> y_pred
            E
        800 0
        801 1
        802 1
        803 1
        804 0
        ... ...
        993 0
        994 0
        995 1
        996 1
        997 0
        998 0
        999 0
        """
        from pgmpy.inference import VariableElimination

        if set(data.columns) == set(self.nodes()):
            raise ValueError("No variable missing in data. Nothing to predict")

        elif set(data.columns) - set(self.nodes()):
            raise ValueError("Data has variables which are not in the model")

        missing_variables = set(self.nodes()) - set(data.columns)
        pred_values = defaultdict(list)

        # Send state_names dict from one of the estimated CPDs to the inference class.
        model_inference = VariableElimination(self, state_names=self.get_cpds()[0].state_names)
        for index, data_point in data.iterrows():
            states_dict = model_inference.map_query(variables=missing_variables, evidence=data_point.to_dict())
            for k, v in states_dict.items():
                pred_values[k].append(v)
        return pd.DataFrame(pred_values, index=data.index)

    def predict_probability(self, data):
        """
        Predicts probabilities of all states of the missing variables.

        Parameters
        ----------
        data : pandas DataFrame object
            A DataFrame object with column names same as the variables in the model.

        Examples
        --------
        >>> import numpy as np
        >>> import pandas as pd
        >>> from pgmpy.models import BayesianModel
        >>> values = pd.DataFrame(np.random.randint(low=0, high=2, size=(100, 5)),
        ...                       columns=['A', 'B', 'C', 'D', 'E'])
        >>> train_data = values[:80]
        >>> predict_data = values[80:]
        >>> model = BayesianModel([('A', 'B'), ('C', 'B'), ('C', 'D'), ('B', 'E')])
        >>> model.fit(values)
        >>> predict_data = predict_data.copy()
        >>> predict_data.drop('B', axis=1, inplace=True)
        >>> y_prob = model.predict_probability(predict_data)
        >>> y_prob
            B_0         B_1
        80  0.439178    0.560822
        81  0.581970    0.418030
        82  0.488275    0.511725
        83  0.581970    0.418030
        84  0.510794    0.489206
        85  0.439178    0.560822
        86  0.439178    0.560822
        87  0.417124    0.582876
        88  0.407978    0.592022
        89  0.429905    0.570095
        90  0.581970    0.418030
        91  0.407978    0.592022
        92  0.429905    0.570095
        93  0.429905    0.570095
        94  0.439178    0.560822
        95  0.407978    0.592022
        96  0.559904    0.440096
        97  0.417124    0.582876
        98  0.488275    0.511725
        99  0.407978    0.592022
        """
        from pgmpy.inference import VariableElimination

        if set(data.columns) == set(self.nodes()):
            raise ValueError("No variable missing in data. Nothing to predict")

        elif set(data.columns) - set(self.nodes()):
            raise ValueError("Data has variables which are not in the model")

        missing_variables = set(self.nodes()) - set(data.columns)
        pred_values = defaultdict(list)

        model_inference = VariableElimination(self)
        for index, data_point in data.iterrows():
            states_dict = model_inference.query(variables=missing_variables, evidence=data_point.to_dict())
            for k, v in states_dict.items():
                for l in range(len(v.values)):
                    state = self.get_cpds(k).state_names[k][l]
                    pred_values[k + '_' + str(state)].append(v.values[l])
        return pd.DataFrame(pred_values, index=data.index)

    def get_factorized_product(self, latex=False):
        # TODO: refer to IMap class for explanation why this is not implemented.
        pass

    def is_imap(self, JPD):
        """
        Checks whether the bayesian model is Imap of given JointProbabilityDistribution

        Parameters
        -----------
        JPD : An instance of JointProbabilityDistribution Class, for which you want to
            check the Imap

        Returns
        --------
        boolean : True if bayesian model is Imap for given Joint Probability Distribution
                False otherwise
        Examples
        --------
        >>> from pgmpy.models import BayesianModel
        >>> from pgmpy.factors.discrete import TabularCPD
        >>> from pgmpy.factors.discrete import JointProbabilityDistribution
        >>> G = BayesianModel([('diff', 'grade'), ('intel', 'grade')])
        >>> diff_cpd = TabularCPD('diff', 2, [[0.2], [0.8]])
        >>> intel_cpd = TabularCPD('intel', 3, [[0.5], [0.3], [0.2]])
        >>> grade_cpd = TabularCPD('grade', 3,
        ...                        [[0.1,0.1,0.1,0.1,0.1,0.1],
        ...                         [0.1,0.1,0.1,0.1,0.1,0.1],
        ...                         [0.8,0.8,0.8,0.8,0.8,0.8]],
        ...                        evidence=['diff', 'intel'],
        ...                        evidence_card=[2, 3])
        >>> G.add_cpds(diff_cpd, intel_cpd, grade_cpd)
        >>> val = [0.01, 0.01, 0.08, 0.006, 0.006, 0.048, 0.004, 0.004, 0.032,
                   0.04, 0.04, 0.32, 0.024, 0.024, 0.192, 0.016, 0.016, 0.128]
        >>> JPD = JointProbabilityDistribution(['diff', 'intel', 'grade'], [2, 3, 3], val)
        >>> G.is_imap(JPD)
        True
        """
        if not isinstance(JPD, JointProbabilityDistribution):
            raise TypeError("JPD must be an instance of JointProbabilityDistribution")
        factors = [cpd.to_factor() for cpd in self.get_cpds()]
        factor_prod = reduce(mul, factors)
        JPD_fact = DiscreteFactor(JPD.variables, JPD.cardinality, JPD.values)
        if JPD_fact == factor_prod:
            return True
        else:
            return False

    def copy(self):
        """
        Returns a copy of the model.

        Returns
        -------
        BayesianModel: Copy of the model on which the method was called.

        Examples
        --------
        >>> from pgmpy.models import BayesianModel
        >>> from pgmpy.factors.discrete import TabularCPD
        >>> model = BayesianModel([('A', 'B'), ('B', 'C')])
        >>> cpd_a = TabularCPD('A', 2, [[0.2], [0.8]])
        >>> cpd_b = TabularCPD('B', 2, [[0.3, 0.7], [0.7, 0.3]],
                               evidence=['A'],
                               evidence_card=[2])
        >>> cpd_c = TabularCPD('C', 2, [[0.1, 0.9], [0.9, 0.1]],
                               evidence=['B'],
                               evidence_card=[2])
        >>> model.add_cpds(cpd_a, cpd_b, cpd_c)
        >>> copy_model = model.copy()
        >>> copy_model.nodes()
        ['C', 'A', 'B']
        >>> copy_model.edges()
        [('A', 'B'), ('B', 'C')]
        >>> copy_model.get_cpds()
        [<TabularCPD representing P(A:2) at 0x7f2824930a58>,
         <TabularCPD representing P(B:2 | A:2) at 0x7f2824930a90>,
         <TabularCPD representing P(C:2 | B:2) at 0x7f2824944240>]
        """
        model_copy = BayesianModel()
        model_copy.add_nodes_from(self.nodes())
        model_copy.add_edges_from(self.edges())
        if self.cpds:
            model_copy.add_cpds(*[cpd.copy() for cpd in self.cpds])
<<<<<<< HEAD
        return model_copy

    def get_markov_blanket(self, node):
        """
        Returns a markov blanket for a random variable. In the case
        of Bayesian Networks, the markov blanket is the set of
        node's parents, its children and its children's other parents.

        Returns
        -------
        list(blanket_nodes): List of nodes contained in Markov Blanket

        Parameters
        ----------
        node: string, int or any hashable python object.
              The node whose markov blanket would be returned.

        Examples
        --------
        >>> from pgmpy.models import BayesianModel
        >>> from pgmpy.factors.discrete import TabularCPD
        >>> G = BayesianModel([('x', 'y'), ('z', 'y'), ('y', 'w'), ('y', 'v'), ('u', 'w'),
                               ('s', 'v'), ('w', 't'), ('w', 'm'), ('v', 'n'), ('v', 'q')])
        >>> bayes_model.get_markov_blanket('y')
        ['s', 'w', 'x', 'u', 'z', 'v']
        """
        children = self.get_children(node)
        parents = self.get_parents(node)
        blanket_nodes = children + parents
        for child_node in children:
            blanket_nodes.extend(self.get_parents(child_node))
        blanket_nodes = set(blanket_nodes)
        blanket_nodes.remove(node)
        return list(blanket_nodes)
=======
        return model_copy
>>>>>>> 243d40af
<|MERGE_RESOLUTION|>--- conflicted
+++ resolved
@@ -389,188 +389,6 @@
                     raise ValueError("Sum or integral of conditional probabilites for node {node}"
                                      " is not equal to 1.".format(node=node))
         return True
-
-<<<<<<< HEAD
-    def _get_ancestors_of(self, obs_nodes_list):
-        """
-        Returns a dictionary of all ancestors of all the observed nodes including the
-        node itself.
-
-        Parameters
-        ----------
-        obs_nodes_list: string, list-type
-            name of all the observed nodes
-
-        Examples
-        --------
-        >>> from pgmpy.models import BayesianModel
-        >>> model = BayesianModel([('D', 'G'), ('I', 'G'), ('G', 'L'),
-        ...                        ('I', 'L')])
-        >>> model._get_ancestors_of('G')
-        {'D', 'G', 'I'}
-        >>> model._get_ancestors_of(['G', 'I'])
-        {'D', 'G', 'I'}
-        """
-        if not isinstance(obs_nodes_list, (list, tuple)):
-            obs_nodes_list = [obs_nodes_list]
-
-        for node in obs_nodes_list:
-            if node not in self.nodes():
-                raise ValueError('Node {s} not in not in graph'.format(s=node))
-
-        ancestors_list = set()
-        nodes_list = set(obs_nodes_list)
-        while nodes_list:
-            node = nodes_list.pop()
-            if node not in ancestors_list:
-                nodes_list.update(self.predecessors(node))
-            ancestors_list.add(node)
-        return ancestors_list
-
-    def active_trail_nodes(self, variables, observed=None):
-        """
-        Returns a dictionary with the given variables as keys and all the nodes reachable
-        from that respective variable as values.
-
-        Parameters
-        ----------
-
-        variables: str or array like
-            variables whose active trails are to be found.
-
-        observed : List of nodes (optional)
-            If given the active trails would be computed assuming these nodes to be observed.
-
-        Examples
-        --------
-        >>> from pgmpy.models import BayesianModel
-        >>> student = BayesianModel()
-        >>> student.add_nodes_from(['diff', 'intel', 'grades'])
-        >>> student.add_edges_from([('diff', 'grades'), ('intel', 'grades')])
-        >>> student.active_trail_nodes('diff')
-        {'diff': {'diff', 'grades'}}
-        >>> student.active_trail_nodes(['diff', 'intel'], observed='grades')
-        {'diff': {'diff', 'intel'}, 'intel': {'diff', 'intel'}}
-
-        References
-        ----------
-        Details of the algorithm can be found in 'Probabilistic Graphical Model
-        Principles and Techniques' - Koller and Friedman
-        Page 75 Algorithm 3.1
-        """
-        if observed:
-            observed_list = observed if isinstance(observed, (list, tuple)) else [observed]
-        else:
-            observed_list = []
-        ancestors_list = self._get_ancestors_of(observed_list)
-
-        # Direction of flow of information
-        # up ->  from parent to child
-        # down -> from child to parent
-
-        active_trails = {}
-        for start in variables if isinstance(variables, (list, tuple)) else [variables]:
-            visit_list = set()
-            visit_list.add((start, 'up'))
-            traversed_list = set()
-            active_nodes = set()
-            while visit_list:
-                node, direction = visit_list.pop()
-                if (node, direction) not in traversed_list:
-                    if node not in observed_list:
-                        active_nodes.add(node)
-                    traversed_list.add((node, direction))
-                    if direction == 'up' and node not in observed_list:
-                        for parent in self.predecessors(node):
-                            visit_list.add((parent, 'up'))
-                        for child in self.successors(node):
-                            visit_list.add((child, 'down'))
-                    elif direction == 'down':
-                        if node not in observed_list:
-                            for child in self.successors(node):
-                                visit_list.add((child, 'down'))
-                        if node in ancestors_list:
-                            for parent in self.predecessors(node):
-                                visit_list.add((parent, 'up'))
-            active_trails[start] = active_nodes
-        return active_trails
-
-    def is_active_trail(self, start, end, observed=None):
-        """
-        Returns True if there is any active trail between start and end node
-
-        Parameters
-        ----------
-        start : Graph Node
-
-        end : Graph Node
-
-        observed : List of nodes (optional)
-            If given the active trail would be computed assuming these nodes to be observed.
-
-        additional_observed : List of nodes (optional)
-            If given the active trail would be computed assuming these nodes to be observed along with
-            the nodes marked as observed in the model.
-=======
-    def local_independencies(self, variables):
-        """
-        Returns an instance of Independencies containing the local independencies
-        of each of the variables.
-
-        Parameters
-        ----------
-        variables: str or array like
-            variables whose local independencies are to be found.
->>>>>>> 243d40af
-
-        Examples
-        --------
-        >>> from pgmpy.models import BayesianModel
-        >>> student = BayesianModel()
-<<<<<<< HEAD
-        >>> student.add_nodes_from(['diff', 'intel', 'grades', 'letter', 'sat'])
-        >>> student.add_edges_from([('diff', 'grades'), ('intel', 'grades'), ('grades', 'letter'),
-        ...                         ('intel', 'sat')])
-        >>> student.is_active_trail('diff', 'intel')
-        False
-        >>> student.is_active_trail('grades', 'sat')
-        True
-        """
-        if end in self.active_trail_nodes(start, observed)[start]:
-            return True
-        else:
-            return False
-=======
-        >>> student.add_edges_from([('diff', 'grade'), ('intel', 'grade'),
-        >>>                         ('grade', 'letter'), ('intel', 'SAT')])
-        >>> ind = student.local_independencies('grade')
-        >>> ind
-        (grade _|_ SAT | diff, intel)
-        """
-        def dfs(node):
-            """
-            Returns the descendents of node.
-
-            Since Bayesian Networks are acyclic, this is a very simple dfs
-            which does not remember which nodes it has visited.
-            """
-            descendents = []
-            visit = [node]
-            while visit:
-                n = visit.pop()
-                neighbors = list(self.neighbors(n))
-                visit.extend(neighbors)
-                descendents.extend(neighbors)
-            return descendents
-
-        independencies = Independencies()
-        for variable in variables if isinstance(variables, (list, tuple)) else [variables]:
-            non_descendents = set(self.nodes()) - {variable} - set(dfs(variable))
-            parents = set(self.get_parents(variable))
-            if non_descendents - parents:
-                independencies.add_assertions([variable, non_descendents - parents, parents])
-        return independencies
->>>>>>> 243d40af
 
     def get_independencies(self, latex=False):
         """
@@ -933,41 +751,4 @@
         model_copy.add_edges_from(self.edges())
         if self.cpds:
             model_copy.add_cpds(*[cpd.copy() for cpd in self.cpds])
-<<<<<<< HEAD
-        return model_copy
-
-    def get_markov_blanket(self, node):
-        """
-        Returns a markov blanket for a random variable. In the case
-        of Bayesian Networks, the markov blanket is the set of
-        node's parents, its children and its children's other parents.
-
-        Returns
-        -------
-        list(blanket_nodes): List of nodes contained in Markov Blanket
-
-        Parameters
-        ----------
-        node: string, int or any hashable python object.
-              The node whose markov blanket would be returned.
-
-        Examples
-        --------
-        >>> from pgmpy.models import BayesianModel
-        >>> from pgmpy.factors.discrete import TabularCPD
-        >>> G = BayesianModel([('x', 'y'), ('z', 'y'), ('y', 'w'), ('y', 'v'), ('u', 'w'),
-                               ('s', 'v'), ('w', 't'), ('w', 'm'), ('v', 'n'), ('v', 'q')])
-        >>> bayes_model.get_markov_blanket('y')
-        ['s', 'w', 'x', 'u', 'z', 'v']
-        """
-        children = self.get_children(node)
-        parents = self.get_parents(node)
-        blanket_nodes = children + parents
-        for child_node in children:
-            blanket_nodes.extend(self.get_parents(child_node))
-        blanket_nodes = set(blanket_nodes)
-        blanket_nodes.remove(node)
-        return list(blanket_nodes)
-=======
-        return model_copy
->>>>>>> 243d40af
+        return model_copy