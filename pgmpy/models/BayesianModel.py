#!/usr/bin/env python3

import itertools
from collections import defaultdict
import logging
from operator import mul

import networkx as nx
import numpy as np
import pandas as pd

from pgmpy.base import DAG
from pgmpy.factors.discrete import TabularCPD, JointProbabilityDistribution, DiscreteFactor
from pgmpy.factors.continuous import ContinuousFactor
from pgmpy.independencies import Independencies
from pgmpy.extern import six
from pgmpy.extern.six.moves import range, reduce
from pgmpy.models.MarkovModel import MarkovModel


class BayesianModel(DAG):
    """
    Base class for bayesian model.

    A models stores nodes and edges with conditional probability
    distribution (cpd) and other attributes.

    models hold directed edges.  Self loops are not allowed neither
    multiple (parallel) edges.

    Nodes can be any hashable python object.

    Edges are represented as links between nodes.

    Parameters
    ----------
    data : input graph
        Data to initialize graph.  If data=None (default) an empty
        graph is created.  The data can be an edge list, or any
        NetworkX graph object.

    Examples
    --------
    Create an empty bayesian model with no nodes and no edges.

    >>> from pgmpy.models import BayesianModel
    >>> G = BayesianModel()

    G can be grown in several ways.

    **Nodes:**

    Add one node at a time:

    >>> G.add_node('a')

    Add the nodes from any container (a list, set or tuple or the nodes
    from another graph).

    >>> G.add_nodes_from(['a', 'b'])

    **Edges:**

    G can also be grown by adding edges.

    Add one edge,

    >>> G.add_edge('a', 'b')

    a list of edges,

    >>> G.add_edges_from([('a', 'b'), ('b', 'c')])

    If some edges connect nodes not yet in the model, the nodes
    are added automatically.  There are no errors when adding
    nodes or edges that already exist.

    **Shortcuts:**

    Many common graph features allow python syntax for speed reporting.

    >>> 'a' in G     # check if node in graph
    True
    >>> len(G)  # number of nodes in graph
    3
    """

    def __init__(self, ebunch=None):
        super(BayesianModel, self).__init__()
        if ebunch:
            self.add_edges_from(ebunch)
        self.cpds = []
        self.cardinalities = defaultdict(int)

    def add_edge(self, u, v, **kwargs):
        """
        Add an edge between u and v.

        The nodes u and v will be automatically added if they are
        not already in the graph

        Parameters
        ----------
        u,v : nodes
              Nodes can be any hashable python object.

        Examples
        --------
        >>> from pgmpy.models import BayesianModel/home/abinash/software_packages/numpy-1.7.1
        >>> G = BayesianModel()
        >>> G.add_nodes_from(['grade', 'intel'])
        >>> G.add_edge('grade', 'intel')
        """
        if u == v:
            raise ValueError('Self loops are not allowed.')
        if u in self.nodes() and v in self.nodes() and nx.has_path(self, v, u):
            raise ValueError(
                'Loops are not allowed. Adding the edge from (%s->%s) forms a loop.' % (u, v))
        else:
            super(BayesianModel, self).add_edge(u, v, **kwargs)

    def remove_node(self, node):
        """
        Remove node from the model.

        Removing a node also removes all the associated edges, removes the CPD
        of the node and marginalizes the CPDs of it's children.

        Parameters
        ----------
        node : node
            Node which is to be removed from the model.

        Returns
        -------
        None

        Examples
        --------
        >>> import pandas as pd
        >>> import numpy as np
        >>> from pgmpy.models import BayesianModel
        >>> model = BayesianModel([('A', 'B'), ('B', 'C'),
        ...                        ('A', 'D'), ('D', 'C')])
        >>> values = pd.DataFrame(np.random.randint(low=0, high=2, size=(1000, 4)),
        ...                       columns=['A', 'B', 'C', 'D'])
        >>> model.fit(values)
        >>> model.get_cpds()
        [<TabularCPD representing P(A:2) at 0x7f28248e2438>,
         <TabularCPD representing P(B:2 | A:2) at 0x7f28248e23c8>,
         <TabularCPD representing P(C:2 | B:2, D:2) at 0x7f28248e2748>,
         <TabularCPD representing P(D:2 | A:2) at 0x7f28248e26a0>]
        >>> model.remove_node('A')
        >>> model.get_cpds()
        [<TabularCPD representing P(B:2) at 0x7f28248e23c8>,
         <TabularCPD representing P(C:2 | B:2, D:2) at 0x7f28248e2748>,
         <TabularCPD representing P(D:2) at 0x7f28248e26a0>]
        """
        affected_nodes = [v for u, v in self.edges() if u == node]

        for affected_node in affected_nodes:
            node_cpd = self.get_cpds(node=affected_node)
            if node_cpd:
                node_cpd.marginalize([node], inplace=True)

        if self.get_cpds(node=node):
            self.remove_cpds(node)
        super(BayesianModel, self).remove_node(node)

    def remove_nodes_from(self, nodes):
        """
        Remove multiple nodes from the model.

        Removing a node also removes all the associated edges, removes the CPD
        of the node and marginalizes the CPDs of it's children.

        Parameters
        ----------
        nodes : list, set (iterable)
            Nodes which are to be removed from the model.

        Returns
        -------
        None

        Examples
        --------
        >>> import pandas as pd
        >>> import numpy as np
        >>> from pgmpy.models import BayesianModel
        >>> model = BayesianModel([('A', 'B'), ('B', 'C'),
        ...                        ('A', 'D'), ('D', 'C')])
        >>> values = pd.DataFrame(np.random.randint(low=0, high=2, size=(1000, 4)),
        ...                       columns=['A', 'B', 'C', 'D'])
        >>> model.fit(values)
        >>> model.get_cpds()
        [<TabularCPD representing P(A:2) at 0x7f28248e2438>,
         <TabularCPD representing P(B:2 | A:2) at 0x7f28248e23c8>,
         <TabularCPD representing P(C:2 | B:2, D:2) at 0x7f28248e2748>,
         <TabularCPD representing P(D:2 | A:2) at 0x7f28248e26a0>]
        >>> model.remove_nodes_from(['A', 'B'])
        >>> model.get_cpds()
        [<TabularCPD representing P(C:2 | D:2) at 0x7f28248e2a58>,
         <TabularCPD representing P(D:2) at 0x7f28248e26d8>]
        """
        for node in nodes:
            self.remove_node(node)

    def add_cpds(self, *cpds):
        """
        Add CPD (Conditional Probability Distribution) to the Bayesian Model.

        Parameters
        ----------
        cpds  :  list, set, tuple (array-like)
            List of CPDs which will be associated with the model

        EXAMPLE
        -------
        >>> from pgmpy.models import BayesianModel
        >>> from pgmpy.factors.discrete.CPD import TabularCPD
        >>> student = BayesianModel([('diff', 'grades'), ('intel', 'grades')])
        >>> grades_cpd = TabularCPD('grades', 3, [[0.1,0.1,0.1,0.1,0.1,0.1],
        ...                                       [0.1,0.1,0.1,0.1,0.1,0.1],
        ...                                       [0.8,0.8,0.8,0.8,0.8,0.8]],
        ...                         evidence=['diff', 'intel'], evidence_card=[2, 3])
        >>> student.add_cpds(grades_cpd)

        +------+-----------------------+---------------------+
        |diff: |          easy         |         hard        |
        +------+------+------+---------+------+------+-------+
        |intel:| dumb |  avg |  smart  | dumb | avg  | smart |
        +------+------+------+---------+------+------+-------+
        |gradeA| 0.1  | 0.1  |   0.1   |  0.1 |  0.1 |   0.1 |
        +------+------+------+---------+------+------+-------+
        |gradeB| 0.1  | 0.1  |   0.1   |  0.1 |  0.1 |   0.1 |
        +------+------+------+---------+------+------+-------+
        |gradeC| 0.8  | 0.8  |   0.8   |  0.8 |  0.8 |   0.8 |
        +------+------+------+---------+------+------+-------+
        """
        for cpd in cpds:
            if not isinstance(cpd, (TabularCPD, ContinuousFactor)):
                raise ValueError('Only TabularCPD or ContinuousFactor can be added.')

            if set(cpd.scope()) - set(cpd.scope()).intersection(
                    set(self.nodes())):
                raise ValueError('CPD defined on variable not in the model', cpd)

            for prev_cpd_index in range(len(self.cpds)):
                if self.cpds[prev_cpd_index].variable == cpd.variable:
                    logging.warning("Replacing existing CPD for {var}".format(var=cpd.variable))
                    self.cpds[prev_cpd_index] = cpd
                    break
            else:
                self.cpds.append(cpd)

    def get_cpds(self, node=None):
        """
        Returns the cpd of the node. If node is not specified returns all the CPDs
        that have been added till now to the graph

        Parameter
        ---------
        node: any hashable python object (optional)
            The node whose CPD we want. If node not specified returns all the
            CPDs added to the model.

        Returns
        -------
        A list of TabularCPDs.

        Examples
        --------
        >>> from pgmpy.models import BayesianModel
        >>> from pgmpy.factors.discrete import TabularCPD
        >>> student = BayesianModel([('diff', 'grade'), ('intel', 'grade')])
        >>> cpd = TabularCPD('grade', 2, [[0.1, 0.9, 0.2, 0.7],
        ...                               [0.9, 0.1, 0.8, 0.3]],
        ...                  ['intel', 'diff'], [2, 2])
        >>> student.add_cpds(cpd)
        >>> student.get_cpds()
        """
        if node is not None:
            if node not in self.nodes():
                raise ValueError('Node not present in the Directed Graph')
            for cpd in self.cpds:
                if cpd.variable == node:
                    return cpd
            else:
                return None
        else:
            return self.cpds

    def remove_cpds(self, *cpds):
        """
        Removes the cpds that are provided in the argument.

        Parameters
        ----------
        *cpds: TabularCPD object
            A CPD object on any subset of the variables of the model which
            is to be associated with the model.

        Examples
        --------
        >>> from pgmpy.models import BayesianModel
        >>> from pgmpy.factors.discrete import TabularCPD
        >>> student = BayesianModel([('diff', 'grade'), ('intel', 'grade')])
        >>> cpd = TabularCPD('grade', 2, [[0.1, 0.9, 0.2, 0.7],
        ...                               [0.9, 0.1, 0.8, 0.3]],
        ...                  ['intel', 'diff'], [2, 2])
        >>> student.add_cpds(cpd)
        >>> student.remove_cpds(cpd)
        """
        for cpd in cpds:
            if isinstance(cpd, six.string_types):
                cpd = self.get_cpds(cpd)
            self.cpds.remove(cpd)

    def get_cardinality(self, node=None):
        """
        Returns the cardinality of the node. Throws an error if the CPD for the
        queried node hasn't been added to the network.

        Parameters
        ----------
        node: Any hashable python object(optional).
              The node whose cardinality we want. If node is not specified returns a
              dictionary with the given variable as keys and their respective cardinality
              as values.

        Returns
        -------
        int or dict : If node is specified returns the cardinality of the node.
                      If node is not specified returns a dictionary with the given
                      variable as keys and their respective cardinality as values.

        Examples
        --------
        >>> from pgmpy.models import BayesianModel
        >>> from pgmpy.factors.discrete import TabularCPD
        >>> student = BayesianModel([('diff', 'grade'), ('intel', 'grade')])
        >>> cpd_diff = TabularCPD('diff',2,[[0.6,0.4]]);
        >>> cpd_intel = TabularCPD('intel',2,[[0.7,0.3]]);
        >>> cpd_grade = TabularCPD('grade', 2, [[0.1, 0.9, 0.2, 0.7],
        ...                                     [0.9, 0.1, 0.8, 0.3]],
        ...                                 ['intel', 'diff'], [2, 2])
        >>> student.add_cpds(cpd_diff,cpd_intel,cpd_grade)
        >>> student.get_cardinality()
        defaultdict(int, {'diff': 2, 'grade': 2, 'intel': 2})

        >>> student.get_cardinality('intel')
        2
        """

        if node:
            return self.get_cpds(node).cardinality[0]
        else:
            cardinalities = defaultdict(int)
            for cpd in self.cpds:
                cardinalities[cpd.variable] = cpd.cardinality[0]
            return cardinalities

    def check_model(self):
        """
        Check the model for various errors. This method checks for the following
        errors.

        * Checks if the sum of the probabilities for each state is equal to 1 (tol=0.01).
        * Checks if the CPDs associated with nodes are consistent with their parents.

        Returns
        -------
        check: boolean
            True if all the checks are passed
        """
        for node in self.nodes():
            cpd = self.get_cpds(node=node)

            if cpd is None:
                raise ValueError('No CPD associated with {}'.format(node))
            elif isinstance(cpd, (TabularCPD, ContinuousFactor)):
                evidence = cpd.get_evidence()
                parents = self.get_parents(node)
                if set(evidence if evidence else []) != set(parents if parents else []):
                    raise ValueError("CPD associated with {node} doesn't have "
                                     "proper parents associated with it.".format(node=node))
                if not cpd.is_valid_cpd():
                    raise ValueError("Sum or integral of conditional probabilites for node {node}"
                                     " is not equal to 1.".format(node=node))
        return True

    def local_independencies(self, variables):
        """
        Returns an instance of Independencies containing the local independencies
        of each of the variables.

        Parameters
        ----------
        variables: str or array like
            variables whose local independencies are to be found.

        Examples
        --------
        >>> from pgmpy.models import BayesianModel
        >>> student = BayesianModel()
        >>> student.add_edges_from([('diff', 'grade'), ('intel', 'grade'),
        >>>                         ('grade', 'letter'), ('intel', 'SAT')])
        >>> ind = student.local_independencies('grade')
        >>> ind
        (grade _|_ SAT | diff, intel)
        """
        def dfs(node):
            """
            Returns the descendents of node.

            Since Bayesian Networks are acyclic, this is a very simple dfs
            which does not remember which nodes it has visited.
            """
            descendents = []
            visit = [node]
            while visit:
                n = visit.pop()
                neighbors = list(self.neighbors(n))
                visit.extend(neighbors)
                descendents.extend(neighbors)
            return descendents

        independencies = Independencies()
        for variable in variables if isinstance(variables, (list, tuple)) else [variables]:
            non_descendents = set(self.nodes()) - {variable} - set(dfs(variable))
            parents = set(self.get_parents(variable))
            if non_descendents - parents:
                independencies.add_assertions([variable, non_descendents - parents, parents])
        return independencies

    def get_independencies(self, latex=False):
        """
        Computes independencies in the Bayesian Network, by checking d-seperation.

        Parameters
        ----------
        latex: boolean
            If latex=True then latex string of the independence assertion
            would be created.

        Examples
        --------
        >>> from pgmpy.models import BayesianModel
        >>> chain = BayesianModel([('X', 'Y'), ('Y', 'Z')])
        >>> chain.get_independencies()
        (X _|_ Z | Y)
        (Z _|_ X | Y)
        """
        independencies = Independencies()
        for start in (self.nodes()):
            rest = set(self.nodes()) - {start}
            for r in range(len(rest)):
                for observed in itertools.combinations(rest, r):
                    d_seperated_variables = rest - set(observed) - set(
                        self.active_trail_nodes(start, observed=observed)[start])
                    if d_seperated_variables:
                        independencies.add_assertions([start, d_seperated_variables, observed])

        independencies.reduce()

        if not latex:
            return independencies
        else:
            return independencies.latex_string()

    def to_markov_model(self):
        """
        Converts bayesian model to markov model. The markov model created would
        be the moral graph of the bayesian model.

        Examples
        --------
        >>> from pgmpy.models import BayesianModel
        >>> G = BayesianModel([('diff', 'grade'), ('intel', 'grade'),
        ...                    ('intel', 'SAT'), ('grade', 'letter')])
        >>> mm = G.to_markov_model()
        >>> mm.nodes()
        ['diff', 'grade', 'intel', 'SAT', 'letter']
        >>> mm.edges()
        [('diff', 'intel'), ('diff', 'grade'), ('intel', 'grade'),
        ('intel', 'SAT'), ('grade', 'letter')]
        """
        moral_graph = self.moralize()
        mm = MarkovModel(moral_graph.edges())
        mm.add_factors(*[cpd.to_factor() for cpd in self.cpds])

        return mm

    def to_junction_tree(self):
        """
        Creates a junction tree (or clique tree) for a given bayesian model.

        For converting a Bayesian Model into a Clique tree, first it is converted
        into a Markov one.

        For a given markov model (H) a junction tree (G) is a graph
        1. where each node in G corresponds to a maximal clique in H
        2. each sepset in G separates the variables strictly on one side of the
        edge to other.

        Examples
        --------
        >>> from pgmpy.models import BayesianModel
        >>> from pgmpy.factors.discrete import TabularCPD
        >>> G = BayesianModel([('diff', 'grade'), ('intel', 'grade'),
        ...                    ('intel', 'SAT'), ('grade', 'letter')])
        >>> diff_cpd = TabularCPD('diff', 2, [[0.2], [0.8]])
        >>> intel_cpd = TabularCPD('intel', 3, [[0.5], [0.3], [0.2]])
        >>> grade_cpd = TabularCPD('grade', 3,
        ...                        [[0.1,0.1,0.1,0.1,0.1,0.1],
        ...                         [0.1,0.1,0.1,0.1,0.1,0.1],
        ...                         [0.8,0.8,0.8,0.8,0.8,0.8]],
        ...                        evidence=['diff', 'intel'],
        ...                        evidence_card=[2, 3])
        >>> sat_cpd = TabularCPD('SAT', 2,
        ...                      [[0.1, 0.2, 0.7],
        ...                       [0.9, 0.8, 0.3]],
        ...                      evidence=['intel'], evidence_card=[3])
        >>> letter_cpd = TabularCPD('letter', 2,
        ...                         [[0.1, 0.4, 0.8],
        ...                          [0.9, 0.6, 0.2]],
        ...                         evidence=['grade'], evidence_card=[3])
        >>> G.add_cpds(diff_cpd, intel_cpd, grade_cpd, sat_cpd, letter_cpd)
        >>> jt = G.to_junction_tree()
        """
        mm = self.to_markov_model()
        return mm.to_junction_tree()

    def fit(self, data, estimator=None, state_names=[], complete_samples_only=True, **kwargs):
        """
        Estimates the CPD for each variable based on a given data set.

        Parameters
        ----------
        data: pandas DataFrame object
            DataFrame object with column names identical to the variable names of the network.
            (If some values in the data are missing the data cells should be set to `numpy.NaN`.
            Note that pandas converts each column containing `numpy.NaN`s to dtype `float`.)

        estimator: Estimator class
            One of:
            - MaximumLikelihoodEstimator (default)
            - BayesianEstimator: In this case, pass 'prior_type' and either 'pseudo_counts'
                or 'equivalent_sample_size' as additional keyword arguments.
                See `BayesianEstimator.get_parameters()` for usage.

        state_names: dict (optional)
            A dict indicating, for each variable, the discrete set of states
            that the variable can take. If unspecified, the observed values
            in the data set are taken to be the only possible states.

        complete_samples_only: bool (default `True`)
            Specifies how to deal with missing data, if present. If set to `True` all rows
            that contain `np.Nan` somewhere are ignored. If `False` then, for each variable,
            every row where neither the variable nor its parents are `np.NaN` is used.

        Examples
        --------
        >>> import pandas as pd
        >>> from pgmpy.models import BayesianModel
        >>> from pgmpy.estimators import MaximumLikelihoodEstimator
        >>> data = pd.DataFrame(data={'A': [0, 0, 1], 'B': [0, 1, 0], 'C': [1, 1, 0]})
        >>> model = BayesianModel([('A', 'C'), ('B', 'C')])
        >>> model.fit(data)
        >>> model.get_cpds()
        [<TabularCPD representing P(A:2) at 0x7fb98a7d50f0>,
        <TabularCPD representing P(B:2) at 0x7fb98a7d5588>,
        <TabularCPD representing P(C:2 | A:2, B:2) at 0x7fb98a7b1f98>]
        """

        from pgmpy.estimators import MaximumLikelihoodEstimator, BayesianEstimator, BaseEstimator

        if estimator is None:
            estimator = MaximumLikelihoodEstimator
        else:
            if not issubclass(estimator, BaseEstimator):
                raise TypeError("Estimator object should be a valid pgmpy estimator.")

        _estimator = estimator(self, data, state_names=state_names,
                               complete_samples_only=complete_samples_only)
        cpds_list = _estimator.get_parameters(**kwargs)
        self.add_cpds(*cpds_list)

    def predict(self, data):
        """
        Predicts states of all the missing variables.

        Parameters
        ----------
        data : pandas DataFrame object
            A DataFrame object with column names same as the variables in the model.

        Examples
        --------
        >>> import numpy as np
        >>> import pandas as pd
        >>> from pgmpy.models import BayesianModel
        >>> values = pd.DataFrame(np.random.randint(low=0, high=2, size=(1000, 5)),
        ...                       columns=['A', 'B', 'C', 'D', 'E'])
        >>> train_data = values[:800]
        >>> predict_data = values[800:]
        >>> model = BayesianModel([('A', 'B'), ('C', 'B'), ('C', 'D'), ('B', 'E')])
        >>> model.fit(values)
        >>> predict_data = predict_data.copy()
        >>> predict_data.drop('E', axis=1, inplace=True)
        >>> y_pred = model.predict(predict_data)
        >>> y_pred
            E
        800 0
        801 1
        802 1
        803 1
        804 0
        ... ...
        993 0
        994 0
        995 1
        996 1
        997 0
        998 0
        999 0
        """
        from pgmpy.inference import VariableElimination

        if set(data.columns) == set(self.nodes()):
            raise ValueError("No variable missing in data. Nothing to predict")

        elif set(data.columns) - set(self.nodes()):
            raise ValueError("Data has variables which are not in the model")

        missing_variables = set(self.nodes()) - set(data.columns)
        pred_values = defaultdict(list)

        # Send state_names dict from one of the estimated CPDs to the inference class.
        model_inference = VariableElimination(self, state_names=self.get_cpds()[0].state_names)
        for index, data_point in data.iterrows():
            states_dict = model_inference.map_query(variables=missing_variables, evidence=data_point.to_dict())
            for k, v in states_dict.items():
                pred_values[k].append(v)
        return pd.DataFrame(pred_values, index=data.index)

    def predict_probability(self, data):
        """
        Predicts probabilities of all states of the missing variables.

        Parameters
        ----------
        data : pandas DataFrame object
            A DataFrame object with column names same as the variables in the model.

        Examples
        --------
        >>> import numpy as np
        >>> import pandas as pd
        >>> from pgmpy.models import BayesianModel
        >>> values = pd.DataFrame(np.random.randint(low=0, high=2, size=(100, 5)),
        ...                       columns=['A', 'B', 'C', 'D', 'E'])
        >>> train_data = values[:80]
        >>> predict_data = values[80:]
        >>> model = BayesianModel([('A', 'B'), ('C', 'B'), ('C', 'D'), ('B', 'E')])
        >>> model.fit(values)
        >>> predict_data = predict_data.copy()
        >>> predict_data.drop('B', axis=1, inplace=True)
        >>> y_prob = model.predict_probability(predict_data)
        >>> y_prob
            B_0         B_1
        80  0.439178    0.560822
        81  0.581970    0.418030
        82  0.488275    0.511725
        83  0.581970    0.418030
        84  0.510794    0.489206
        85  0.439178    0.560822
        86  0.439178    0.560822
        87  0.417124    0.582876
        88  0.407978    0.592022
        89  0.429905    0.570095
        90  0.581970    0.418030
        91  0.407978    0.592022
        92  0.429905    0.570095
        93  0.429905    0.570095
        94  0.439178    0.560822
        95  0.407978    0.592022
        96  0.559904    0.440096
        97  0.417124    0.582876
        98  0.488275    0.511725
        99  0.407978    0.592022
        """
        from pgmpy.inference import VariableElimination

        if set(data.columns) == set(self.nodes()):
            raise ValueError("No variable missing in data. Nothing to predict")

        elif set(data.columns) - set(self.nodes()):
            raise ValueError("Data has variables which are not in the model")

        missing_variables = set(self.nodes()) - set(data.columns)
        pred_values = defaultdict(list)

        model_inference = VariableElimination(self)
        for index, data_point in data.iterrows():
            states_dict = model_inference.query(variables=missing_variables, evidence=data_point.to_dict())
            for k, v in states_dict.items():
                for l in range(len(v.values)):
                    state = self.get_cpds(k).state_names[k][l]
                    pred_values[k + '_' + str(state)].append(v.values[l])
        return pd.DataFrame(pred_values, index=data.index)

    def get_factorized_product(self, latex=False):
        # TODO: refer to IMap class for explanation why this is not implemented.
        pass

<<<<<<< HEAD
    def get_immoralities(self):
        """
        Finds all the immoralities in the model
        A v-structure X -> Z <- Y is an immorality if there is no direct edge between X and Y .

        Returns
        -------
        set: A set of all the immoralities in the model

        Examples
        ---------
        >>> from pgmpy.models import BayesianModel
        >>> student = BayesianModel()
        >>> student.add_edges_from([('diff', 'grade'), ('intel', 'grade'),
        ...                         ('intel', 'SAT'), ('grade', 'letter')])
        >>> student.get_immoralities()
        {('diff','intel')}
        """
        immoralities = set()
        for node in self.nodes():
            for parents in itertools.combinations(self.predecessors(node), 2):
                if not self.has_edge(parents[0], parents[1]) and not self.has_edge(parents[1], parents[0]):
                    immoralities.add(tuple(sorted(parents)))
        return immoralities
=======
    def is_iequivalent(self, model):
        """
        Checks whether the given model is I-equivalent

        Two graphs G1 and G2 are said to be I-equivalent if they have same skeleton
        and have same set of immoralities.

        Note: For same skeleton different names of nodes can work but for immoralities
        names of nodes must be same

        Parameters
        ----------
        model : A Bayesian model object, for which you want to check I-equivalence

        Returns
        --------
        boolean : True if both are I-equivalent, False otherwise

        Examples
        --------
        >>> from pgmpy.models import BayesianModel
        >>> G = BayesianModel()
        >>> G.add_edges_from([('V', 'W'), ('W', 'X'),
        ...                   ('X', 'Y'), ('Z', 'Y')])
        >>> G1 = BayesianModel()
        >>> G1.add_edges_from([('W', 'V'), ('X', 'W'),
        ...                    ('X', 'Y'), ('Z', 'Y')])
        >>> G.is_iequivalent(G1)
        True

        """
        if not isinstance(model, BayesianModel):
            raise TypeError('model must be an instance of Bayesian Model')
        skeleton = nx.algorithms.isomorphism.GraphMatcher(self.to_undirected(), model.to_undirected())
        if skeleton.is_isomorphic() and self.get_immoralities() == model.get_immoralities():
            return True
        return False
>>>>>>> f7f64046

    def is_imap(self, JPD):
        """
        Checks whether the bayesian model is Imap of given JointProbabilityDistribution

        Parameters
        -----------
        JPD : An instance of JointProbabilityDistribution Class, for which you want to
            check the Imap

        Returns
        --------
        boolean : True if bayesian model is Imap for given Joint Probability Distribution
                False otherwise
        Examples
        --------
        >>> from pgmpy.models import BayesianModel
        >>> from pgmpy.factors.discrete import TabularCPD
        >>> from pgmpy.factors.discrete import JointProbabilityDistribution
        >>> G = BayesianModel([('diff', 'grade'), ('intel', 'grade')])
        >>> diff_cpd = TabularCPD('diff', 2, [[0.2], [0.8]])
        >>> intel_cpd = TabularCPD('intel', 3, [[0.5], [0.3], [0.2]])
        >>> grade_cpd = TabularCPD('grade', 3,
        ...                        [[0.1,0.1,0.1,0.1,0.1,0.1],
        ...                         [0.1,0.1,0.1,0.1,0.1,0.1],
        ...                         [0.8,0.8,0.8,0.8,0.8,0.8]],
        ...                        evidence=['diff', 'intel'],
        ...                        evidence_card=[2, 3])
        >>> G.add_cpds(diff_cpd, intel_cpd, grade_cpd)
        >>> val = [0.01, 0.01, 0.08, 0.006, 0.006, 0.048, 0.004, 0.004, 0.032,
                   0.04, 0.04, 0.32, 0.024, 0.024, 0.192, 0.016, 0.016, 0.128]
        >>> JPD = JointProbabilityDistribution(['diff', 'intel', 'grade'], [2, 3, 3], val)
        >>> G.is_imap(JPD)
        True
        """
        if not isinstance(JPD, JointProbabilityDistribution):
            raise TypeError("JPD must be an instance of JointProbabilityDistribution")
        factors = [cpd.to_factor() for cpd in self.get_cpds()]
        factor_prod = reduce(mul, factors)
        JPD_fact = DiscreteFactor(JPD.variables, JPD.cardinality, JPD.values)
        if JPD_fact == factor_prod:
            return True
        else:
            return False

    def copy(self):
        """
        Returns a copy of the model.

        Returns
        -------
        BayesianModel: Copy of the model on which the method was called.

        Examples
        --------
        >>> from pgmpy.models import BayesianModel
        >>> from pgmpy.factors.discrete import TabularCPD
        >>> model = BayesianModel([('A', 'B'), ('B', 'C')])
        >>> cpd_a = TabularCPD('A', 2, [[0.2], [0.8]])
        >>> cpd_b = TabularCPD('B', 2, [[0.3, 0.7], [0.7, 0.3]],
                               evidence=['A'],
                               evidence_card=[2])
        >>> cpd_c = TabularCPD('C', 2, [[0.1, 0.9], [0.9, 0.1]],
                               evidence=['B'],
                               evidence_card=[2])
        >>> model.add_cpds(cpd_a, cpd_b, cpd_c)
        >>> copy_model = model.copy()
        >>> copy_model.nodes()
        ['C', 'A', 'B']
        >>> copy_model.edges()
        [('A', 'B'), ('B', 'C')]
        >>> copy_model.get_cpds()
        [<TabularCPD representing P(A:2) at 0x7f2824930a58>,
         <TabularCPD representing P(B:2 | A:2) at 0x7f2824930a90>,
         <TabularCPD representing P(C:2 | B:2) at 0x7f2824944240>]
        """
        model_copy = BayesianModel()
        model_copy.add_nodes_from(self.nodes())
        model_copy.add_edges_from(self.edges())
        if self.cpds:
            model_copy.add_cpds(*[cpd.copy() for cpd in self.cpds])
        return model_copy<|MERGE_RESOLUTION|>--- conflicted
+++ resolved
@@ -715,71 +715,6 @@
         # TODO: refer to IMap class for explanation why this is not implemented.
         pass
 
-<<<<<<< HEAD
-    def get_immoralities(self):
-        """
-        Finds all the immoralities in the model
-        A v-structure X -> Z <- Y is an immorality if there is no direct edge between X and Y .
-
-        Returns
-        -------
-        set: A set of all the immoralities in the model
-
-        Examples
-        ---------
-        >>> from pgmpy.models import BayesianModel
-        >>> student = BayesianModel()
-        >>> student.add_edges_from([('diff', 'grade'), ('intel', 'grade'),
-        ...                         ('intel', 'SAT'), ('grade', 'letter')])
-        >>> student.get_immoralities()
-        {('diff','intel')}
-        """
-        immoralities = set()
-        for node in self.nodes():
-            for parents in itertools.combinations(self.predecessors(node), 2):
-                if not self.has_edge(parents[0], parents[1]) and not self.has_edge(parents[1], parents[0]):
-                    immoralities.add(tuple(sorted(parents)))
-        return immoralities
-=======
-    def is_iequivalent(self, model):
-        """
-        Checks whether the given model is I-equivalent
-
-        Two graphs G1 and G2 are said to be I-equivalent if they have same skeleton
-        and have same set of immoralities.
-
-        Note: For same skeleton different names of nodes can work but for immoralities
-        names of nodes must be same
-
-        Parameters
-        ----------
-        model : A Bayesian model object, for which you want to check I-equivalence
-
-        Returns
-        --------
-        boolean : True if both are I-equivalent, False otherwise
-
-        Examples
-        --------
-        >>> from pgmpy.models import BayesianModel
-        >>> G = BayesianModel()
-        >>> G.add_edges_from([('V', 'W'), ('W', 'X'),
-        ...                   ('X', 'Y'), ('Z', 'Y')])
-        >>> G1 = BayesianModel()
-        >>> G1.add_edges_from([('W', 'V'), ('X', 'W'),
-        ...                    ('X', 'Y'), ('Z', 'Y')])
-        >>> G.is_iequivalent(G1)
-        True
-
-        """
-        if not isinstance(model, BayesianModel):
-            raise TypeError('model must be an instance of Bayesian Model')
-        skeleton = nx.algorithms.isomorphism.GraphMatcher(self.to_undirected(), model.to_undirected())
-        if skeleton.is_isomorphic() and self.get_immoralities() == model.get_immoralities():
-            return True
-        return False
->>>>>>> f7f64046
-
     def is_imap(self, JPD):
         """
         Checks whether the bayesian model is Imap of given JointProbabilityDistribution
