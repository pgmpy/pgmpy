--- conflicted
+++ resolved
@@ -179,13 +179,9 @@
         if node:
             if node not in self.nodes():
                 raise ValueError('Node not present in the Directed Graph')
-<<<<<<< HEAD
-            return list(filter(lambda x: node == x.variable, self.cpds))[0]
-=======
             for cpd in self.cpds:
                 if cpd.variable == node:
                     return cpd
->>>>>>> 0a7f371f
         else:
             return self.cpds
 
