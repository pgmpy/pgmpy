#!/usr/bin/env python3

import itertools
from collections import defaultdict
from functools import reduce
from operator import mul

import networkx as nx
import numpy as np
import pandas as pd
from joblib import Parallel, delayed
from tqdm.auto import tqdm

from pgmpy.base import DAG
from pgmpy.factors.continuous import ContinuousFactor
from pgmpy.factors.discrete import (
    DiscreteFactor,
    JointProbabilityDistribution,
    TabularCPD,
)
from pgmpy.global_vars import logger
from pgmpy.models.MarkovNetwork import MarkovNetwork
from pgmpy.utils import compat_fns


class BayesianNetwork(DAG):
    """
    Initializes a Bayesian Network.
    A models stores nodes and edges with conditional probability
    distribution (cpd) and other attributes.

    models hold directed edges.  Self loops are not allowed neither
    multiple (parallel) edges.

    Nodes can be any hashable python object.

    Edges are represented as links between nodes.

    Parameters
    ----------
    ebunch: input graph
        Data to initialize graph.  If ebunch=None (default) an empty
        graph is created.  The ebunch can be an edge list, or any
        NetworkX graph object.

    latents: list, array-like
        List of variables which are latent (i.e. unobserved) in the model.

    Examples
    --------
    Create an empty Bayesian Network with no nodes and no edges.

    >>> from pgmpy.models import BayesianNetwork
    >>> G = BayesianNetwork()

    G can be grown in several ways.

    **Nodes:**

    Add one node at a time:

    >>> G.add_node('a')

    Add the nodes from any container (a list, set or tuple or the nodes
    from another graph).

    >>> G.add_nodes_from(['a', 'b'])

    **Edges:**

    G can also be grown by adding edges.

    Add one edge,

    >>> G.add_edge('a', 'b')

    a list of edges,

    >>> G.add_edges_from([('a', 'b'), ('b', 'c')])

    If some edges connect nodes not yet in the model, the nodes
    are added automatically.  There are no errors when adding
    nodes or edges that already exist.

    **Shortcuts:**

    Many common graph features allow python syntax for speed reporting.

    >>> 'a' in G     # check if node in graph
    True
    >>> len(G)  # number of nodes in graph
    3
    """

    def __init__(self, ebunch=None, latents=set()):
        super(BayesianNetwork, self).__init__(ebunch=ebunch, latents=latents)
        self.cpds = []
        self.cardinalities = defaultdict(int)

    def add_edge(self, u, v, **kwargs):
        """
        Add an edge between u and v.

        The nodes u and v will be automatically added if they are
        not already in the graph

        Parameters
        ----------
        u,v : nodes
              Nodes can be any hashable python object.

        Examples
        --------
        >>> from pgmpy.models import BayesianNetwork
        >>> G = BayesianNetwork()
        >>> G.add_nodes_from(['grade', 'intel'])
        >>> G.add_edge('grade', 'intel')
        """
        if u == v:
            raise ValueError("Self loops are not allowed.")
        if u in self.nodes() and v in self.nodes() and nx.has_path(self, v, u):
            raise ValueError(
                "Loops are not allowed. Adding the edge from (%s->%s) forms a loop."
                % (u, v)
            )
        else:
            super(BayesianNetwork, self).add_edge(u, v, **kwargs)

    def remove_node(self, node):
        """
        Remove node from the model.

        Removing a node also removes all the associated edges, removes the CPD
        of the node and marginalizes the CPDs of its children.

        Parameters
        ----------
        node : node
            Node which is to be removed from the model.

        Returns
        -------
        None

        Examples
        --------
        >>> import pandas as pd
        >>> import numpy as np
        >>> from pgmpy.models import BayesianNetwork
        >>> model = BayesianNetwork([('A', 'B'), ('B', 'C'),
        ...                        ('A', 'D'), ('D', 'C')])
        >>> values = pd.DataFrame(np.random.randint(low=0, high=2, size=(1000, 4)),
        ...                       columns=['A', 'B', 'C', 'D'])
        >>> model.fit(values)
        >>> model.get_cpds()
        [<TabularCPD representing P(A:2) at 0x7f28248e2438>,
         <TabularCPD representing P(B:2 | A:2) at 0x7f28248e23c8>,
         <TabularCPD representing P(C:2 | B:2, D:2) at 0x7f28248e2748>,
         <TabularCPD representing P(D:2 | A:2) at 0x7f28248e26a0>]
        >>> model.remove_node('A')
        >>> model.get_cpds()
        [<TabularCPD representing P(B:2) at 0x7f28248e23c8>,
         <TabularCPD representing P(C:2 | B:2, D:2) at 0x7f28248e2748>,
         <TabularCPD representing P(D:2) at 0x7f28248e26a0>]
        """
        affected_nodes = [v for u, v in self.edges() if u == node]

        for affected_node in affected_nodes:
            node_cpd = self.get_cpds(node=affected_node)
            if node_cpd:
                node_cpd.marginalize([node], inplace=True)

        if self.get_cpds(node=node):
            self.remove_cpds(node)

        self.latents = self.latents - set([node])

        super(BayesianNetwork, self).remove_node(node)

    def remove_nodes_from(self, nodes):
        """
        Remove multiple nodes from the model.

        Removing a node also removes all the associated edges, removes the CPD
        of the node and marginalizes the CPDs of its children.

        Parameters
        ----------
        nodes : list, set (iterable)
            Nodes which are to be removed from the model.

        Returns
        -------
        None

        Examples
        --------
        >>> import pandas as pd
        >>> import numpy as np
        >>> from pgmpy.models import BayesianNetwork
        >>> model = BayesianNetwork([('A', 'B'), ('B', 'C'),
        ...                        ('A', 'D'), ('D', 'C')])
        >>> values = pd.DataFrame(np.random.randint(low=0, high=2, size=(1000, 4)),
        ...                       columns=['A', 'B', 'C', 'D'])
        >>> model.fit(values)
        >>> model.get_cpds()
        [<TabularCPD representing P(A:2) at 0x7f28248e2438>,
         <TabularCPD representing P(B:2 | A:2) at 0x7f28248e23c8>,
         <TabularCPD representing P(C:2 | B:2, D:2) at 0x7f28248e2748>,
         <TabularCPD representing P(D:2 | A:2) at 0x7f28248e26a0>]
        >>> model.remove_nodes_from(['A', 'B'])
        >>> model.get_cpds()
        [<TabularCPD representing P(C:2 | D:2) at 0x7f28248e2a58>,
         <TabularCPD representing P(D:2) at 0x7f28248e26d8>]
        """
        for node in nodes:
            self.remove_node(node)

    def add_cpds(self, *cpds):
        """
        Add CPD (Conditional Probability Distribution) to the Bayesian Model.

        Parameters
        ----------
        cpds  :  list, set, tuple (array-like)
            List of CPDs which will be associated with the model

        Examples
        --------
        >>> from pgmpy.models import BayesianNetwork
        >>> from pgmpy.factors.discrete.CPD import TabularCPD
        >>> student = BayesianNetwork([('diff', 'grades'), ('aptitude', 'grades')])
        >>> grades_cpd = TabularCPD('grades', 3, [[0.1,0.1,0.1,0.1,0.1,0.1],
        ...                                       [0.1,0.1,0.1,0.1,0.1,0.1],
        ...                                       [0.8,0.8,0.8,0.8,0.8,0.8]],
        ...                         evidence=['diff', 'aptitude'], evidence_card=[2, 3],
        ...                         state_names={'grades': ['gradeA', 'gradeB', 'gradeC'],
        ...                                      'diff': ['easy', 'hard'],
        ...                                      'aptitude': ['low', 'medium', 'high']})
        >>> student.add_cpds(grades_cpd)

        +---------+-------------------------+------------------------+
        |diff:    |          easy           |         hard           |
        +---------+------+--------+---------+------+--------+--------+
        |aptitude:| low  | medium |  high   | low  | medium |  high  |
        +---------+------+--------+---------+------+--------+--------+
        |gradeA   | 0.1  | 0.1    |   0.1   |  0.1 |  0.1   |   0.1  |
        +---------+------+--------+---------+------+--------+--------+
        |gradeB   | 0.1  | 0.1    |   0.1   |  0.1 |  0.1   |   0.1  |
        +---------+------+--------+---------+------+--------+--------+
        |gradeC   | 0.8  | 0.8    |   0.8   |  0.8 |  0.8   |   0.8  |
        +---------+------+--------+---------+------+--------+--------+
        """
        for cpd in cpds:
            if not isinstance(cpd, (TabularCPD, ContinuousFactor)):
                raise ValueError("Only TabularCPD or ContinuousFactor can be added.")

            if set(cpd.scope()) - set(cpd.scope()).intersection(set(self.nodes())):
                raise ValueError("CPD defined on variable not in the model", cpd)

            for prev_cpd_index in range(len(self.cpds)):
                if self.cpds[prev_cpd_index].variable == cpd.variable:
                    logger.warning(f"Replacing existing CPD for {cpd.variable}")
                    self.cpds[prev_cpd_index] = cpd
                    break
            else:
                self.cpds.append(cpd)

    def get_cpds(self, node=None):
        """
        Returns the cpd of the node. If node is not specified returns all the CPDs
        that have been added till now to the graph

        Parameters
        ----------
        node: any hashable python object (optional)
            The node whose CPD we want. If node not specified returns all the
            CPDs added to the model.

        Returns
        -------
        cpd : TabularCPD object or list of TabularCPD objects
            If 'node' is specified, returns the 'TabularCPD' object corresponding to the node.
            If 'node' is not specified, returns a list of all 'TabularCPD' objects added to the model.

        Raises
        ------
        ValueError
            If the specified node is not present in the model.

        Examples
        --------
        >>> from pgmpy.utils import get_example_model
        >>> model = get_example_model('asia')
        >>> cpds = model.get_cpds()
        >>> cpds
        [<TabularCPD representing P(asia:2) at 0x7dbbd9bdbb80>,
        <TabularCPD representing P(bronc:2 | smoke:2) at 0x7dbbd9bda3e0>,
        <TabularCPD representing P(dysp:2 | bronc:2, either:2) at 0x7dbbd9bd8550>,
        <TabularCPD representing P(either:2 | lung:2, tub:2) at 0x7dbbd9bda800>,
        <TabularCPD representing P(lung:2 | smoke:2) at 0x7dbbd9bd89d0>,
        <TabularCPD representing P(smoke:2) at 0x7dbbd9bd8f70>,
        <TabularCPD representing P(tub:2 | asia:2) at 0x7dbbd9bda860>,
        <TabularCPD representing P(xray:2 | either:2) at 0x7dbbd9bd9a80>]
<<<<<<< HEAD

=======
>>>>>>> 34353b6a
        >>> cpd = model.get_cpds('bronc')
        >>> cpd
        <TabularCPD representing P(bronc:2 | smoke:2) at 0x7dbbd9bda3e0>
        """
        if node is not None:
            if node not in self.nodes():
                raise ValueError("Node not present in the Directed Graph")
            else:
                for cpd in self.cpds:
                    if cpd.variable == node:
                        return cpd
        else:
            return self.cpds

    def remove_cpds(self, *cpds):
        """
        Removes the cpds that are provided in the argument.

        Parameters
        ----------
        *cpds: TabularCPD object
            A CPD object on any subset of the variables of the model which
            is to be associated with the model.

        Examples
        --------
        >>> from pgmpy.models import BayesianNetwork
        >>> from pgmpy.factors.discrete import TabularCPD
        >>> student = BayesianNetwork([('diff', 'grade'), ('intel', 'grade')])
        >>> cpd = TabularCPD('grade', 2, [[0.1, 0.9, 0.2, 0.7],
        ...                               [0.9, 0.1, 0.8, 0.3]],
        ...                  ['intel', 'diff'], [2, 2])
        >>> student.add_cpds(cpd)
        >>> student.remove_cpds(cpd)
        """
        for cpd in cpds:
            if isinstance(cpd, (str, int)):
                cpd = self.get_cpds(cpd)
            self.cpds.remove(cpd)

    def get_cardinality(self, node=None):
        """
        Returns the cardinality of the node. Throws an error if the CPD for the
        queried node hasn't been added to the network.

        Parameters
        ----------
        node: Any hashable python object(optional).
              The node whose cardinality we want. If node is not specified returns a
              dictionary with the given variable as keys and their respective cardinality
              as values.

        Returns
        -------
        variable cardinalities: dict or int
            If node is specified returns the cardinality of the node else returns a dictionary
            with the cardinality of each variable in the network

        Examples
        --------
        >>> from pgmpy.models import BayesianNetwork
        >>> from pgmpy.factors.discrete import TabularCPD
        >>> student = BayesianNetwork([('diff', 'grade'), ('intel', 'grade')])
        >>> cpd_diff = TabularCPD('diff', 2, [[0.6], [0.4]]);
        >>> cpd_intel = TabularCPD('intel', 2, [[0.7], [0.3]]);
        >>> cpd_grade = TabularCPD('grade', 2, [[0.1, 0.9, 0.2, 0.7],
        ...                                     [0.9, 0.1, 0.8, 0.3]],
        ...                                 ['intel', 'diff'], [2, 2])
        >>> student.add_cpds(cpd_diff,cpd_intel,cpd_grade)
        >>> student.get_cardinality()
        defaultdict(<class 'int'>, {'diff': 2, 'intel': 2, 'grade': 2})

        >>> student.get_cardinality('intel')
        2
        """

        if node is not None:
            return self.get_cpds(node).cardinality[0]
        else:
            cardinalities = defaultdict(int)
            for cpd in self.cpds:
                cardinalities[cpd.variable] = cpd.cardinality[0]
            return cardinalities

    @property
    def states(self):
        """
        Returns a dictionary mapping each node to its list of possible states.

        Returns
        -------
        state_dict: dict
            Dictionary of nodes to possible states
        """
        state_names_list = [cpd.state_names for cpd in self.cpds]
        state_dict = {
            node: states for d in state_names_list for node, states in d.items()
        }
        return state_dict

    def check_model(self):
        """
        Check the model for various errors. This method checks for the following
        errors.

        * Checks if the sum of the probabilities for each state is equal to 1 (tol=0.01).
        * Checks if the CPDs associated with nodes are consistent with their parents.

        Returns
        -------
        check: boolean
            True if all the checks pass otherwise should throw an error.
        """
        for node in self.nodes():
            cpd = self.get_cpds(node=node)

            # Check if a CPD is associated with every node.
            if cpd is None:
                raise ValueError(f"No CPD associated with {node}")

            # Check if the CPD is an instance of either TabularCPD or ContinuousFactor.
            elif isinstance(cpd, (TabularCPD, ContinuousFactor)):
                evidence = cpd.get_evidence()
                parents = self.get_parents(node)

                # Check if the evidence set of the CPD is same as its parents.
                if set(evidence) != set(parents):
                    raise ValueError(
                        f"CPD associated with {node} doesn't have proper parents associated with it."
                    )

                if len(set(cpd.variables) - set(cpd.state_names.keys())) > 0:
                    raise ValueError(
                        f"CPD for {node} doesn't have state names defined for all the variables."
                    )

                # Check if the values of the CPD sum to 1.
                if not cpd.is_valid_cpd():
                    raise ValueError(
                        f"Sum or integral of conditional probabilities for node {node} is not equal to 1."
                    )

        for node in self.nodes():
            cpd = self.get_cpds(node=node)
            for index, node in enumerate(cpd.variables[1:]):
                parent_cpd = self.get_cpds(node)
                # Check if the evidence cardinality specified is same as parent's cardinality
                if parent_cpd.cardinality[0] != cpd.cardinality[1 + index]:
                    raise ValueError(
                        f"The cardinality of {node} doesn't match in it's child nodes."
                    )
                # Check if the state_names are the same in parent and child CPDs.
                if parent_cpd.state_names[node] != cpd.state_names[node]:
                    raise ValueError(
                        f"The state names of {node} doesn't match in it's child nodes."
                    )

        return True

    def to_markov_model(self):
        """
        Converts Bayesian Network to Markov Model. The Markov Model created would
        be the moral graph of the Bayesian Network.

        Examples
        --------
        >>> from pgmpy.models import BayesianNetwork
        >>> G = BayesianNetwork([('diff', 'grade'), ('intel', 'grade'),
        ...                    ('intel', 'SAT'), ('grade', 'letter')])
        >>> mm = G.to_markov_model()
        >>> mm.nodes()
        NodeView(('diff', 'grade', 'intel', 'letter', 'SAT'))
        >>> mm.edges()
        EdgeView([('diff', 'grade'), ('diff', 'intel'), ('grade', 'letter'), ('grade', 'intel'), ('intel', 'SAT')])
        """
        moral_graph = self.moralize()
        mm = MarkovNetwork(moral_graph.edges())
        mm.add_nodes_from(moral_graph.nodes())
        mm.add_factors(*[cpd.to_factor() for cpd in self.cpds])

        return mm

    def to_junction_tree(self):
        """
        Creates a junction tree (or clique tree) for a given Bayesian Network.

        For converting a Bayesian Model into a Clique tree, first it is converted
        into a Markov one.

        For a given markov model (H) a junction tree (G) is a graph
        1. where each node in G corresponds to a maximal clique in H
        2. each sepset in G separates the variables strictly on one side of the
        edge to other.

        Examples
        --------
        >>> from pgmpy.models import BayesianNetwork
        >>> from pgmpy.factors.discrete import TabularCPD
        >>> G = BayesianNetwork([('diff', 'grade'), ('intel', 'grade'),
        ...                    ('intel', 'SAT'), ('grade', 'letter')])
        >>> diff_cpd = TabularCPD('diff', 2, [[0.2], [0.8]])
        >>> intel_cpd = TabularCPD('intel', 3, [[0.5], [0.3], [0.2]])
        >>> grade_cpd = TabularCPD('grade', 3,
        ...                        [[0.1,0.1,0.1,0.1,0.1,0.1],
        ...                         [0.1,0.1,0.1,0.1,0.1,0.1],
        ...                         [0.8,0.8,0.8,0.8,0.8,0.8]],
        ...                        evidence=['diff', 'intel'],
        ...                        evidence_card=[2, 3])
        >>> sat_cpd = TabularCPD('SAT', 2,
        ...                      [[0.1, 0.2, 0.7],
        ...                       [0.9, 0.8, 0.3]],
        ...                      evidence=['intel'], evidence_card=[3])
        >>> letter_cpd = TabularCPD('letter', 2,
        ...                         [[0.1, 0.4, 0.8],
        ...                          [0.9, 0.6, 0.2]],
        ...                         evidence=['grade'], evidence_card=[3])
        >>> G.add_cpds(diff_cpd, intel_cpd, grade_cpd, sat_cpd, letter_cpd)
        >>> jt = G.to_junction_tree()
        """
        mm = self.to_markov_model()
        return mm.to_junction_tree()

    def fit_update(self, data, n_prev_samples=None, n_jobs=1):
        """
        Method to update the parameters of the BayesianNetwork with more data.
        Internally, uses BayesianEstimator with dirichlet prior, and uses
        the current CPDs (along with `n_prev_samples`) to compute the pseudo_counts.

        Parameters
        ----------
        data: pandas.DataFrame
            The new dataset which to use for updating the model.

        n_prev_samples: int
            The number of samples/datapoints on which the model was trained before.
            This parameter determines how much weight should the new data be given.
            If None, n_prev_samples = nrow(data).

        n_jobs: int (default: 1)
            Number of threads/processes to use for estimation. Using n_jobs > 1
            for small models or datasets might be slower.

        Returns
        -------
        Updated model: None
            Modifies the network inplace.

        Examples
        --------
        >>> from pgmpy.utils import get_example_model
        >>> from pgmpy.sampling import BayesianModelSampling
        >>> model = get_example_model('alarm')
        >>> # Generate some new data.
        >>> data = BayesianModelSampling(model).forward_sample(int(1e3))
        >>> model.fit_update(data)
        """
        from pgmpy.estimators import BayesianEstimator

        if n_prev_samples is None:
            n_prev_samples = data.shape[0]

        # Step 1: Compute the pseudo_counts for the dirichlet prior.
        pseudo_counts = {
            var: compat_fns.to_numpy(self.get_cpds(var).get_values()) * n_prev_samples
            for var in data.columns
        }

        # Step 2: Get the current order of state names for aligning pseudo counts.
        state_names = {}
        for var in data.columns:
            state_names.update(self.get_cpds(var).state_names)

        # Step 3: Estimate the new CPDs.
        _est = BayesianEstimator(self, data, state_names=state_names)
        cpds = _est.get_parameters(
            prior_type="dirichlet", pseudo_counts=pseudo_counts, n_jobs=n_jobs
        )

        # Temporarily disable logger to stop giving warning about replacing CPDs.
        logger.disabled = True
        self.add_cpds(*cpds)
        logger.disabled = False

    def predict(self, data, stochastic=False, n_jobs=-1):
        """
        Predicts states of all the missing variables.

        Parameters
        ----------
        data: pandas DataFrame object
            A DataFrame object with column names same as the variables in the model.

        stochastic: boolean
            If True, does prediction by sampling from the distribution of predicted variable(s).
            If False, returns the states with the highest probability value (i.e. MAP) for the
                predicted variable(s).

        n_jobs: int (default: -1)
            The number of CPU cores to use. If -1, uses all available cores.

        Examples
        --------
        >>> import numpy as np
        >>> import pandas as pd
        >>> from pgmpy.models import BayesianNetwork
        >>> values = pd.DataFrame(np.random.randint(low=0, high=2, size=(1000, 5)),
        ...                       columns=['A', 'B', 'C', 'D', 'E'])
        >>> train_data = values[:800]
        >>> predict_data = values[800:]
        >>> model = BayesianNetwork([('A', 'B'), ('C', 'B'), ('C', 'D'), ('B', 'E')])
        >>> model.fit(train_data)
        >>> predict_data = predict_data.copy()
        >>> predict_data.drop('E', axis=1, inplace=True)
        >>> y_pred = model.predict(predict_data)
        >>> y_pred
            E
        800 0
        801 1
        802 1
        803 1
        804 0
        ... ...
        993 0
        994 0
        995 1
        996 1
        997 0
        998 0
        999 0
        """
        from pgmpy.inference import VariableElimination

        if set(data.columns) == set(self.nodes()):
            raise ValueError("No variable missing in data. Nothing to predict")

        elif set(data.columns) - set(self.nodes()):
            raise ValueError("Data has variables which are not in the model")

        missing_variables = set(self.nodes()) - set(data.columns)
        model_inference = VariableElimination(self)

        if stochastic:
            data_unique_indexes = data.groupby(list(data.columns)).apply(
                lambda t: t.index.tolist()
            )
            data_unique = data_unique_indexes.index.to_frame()

            pred_values = Parallel(n_jobs=n_jobs)(
                delayed(model_inference.query)(
                    variables=missing_variables,
                    evidence=data_point.to_dict(),
                    show_progress=False,
                )
                for index, data_point in tqdm(
                    data_unique.iterrows(), total=data_unique.shape[0]
                )
            )
            predictions = pd.DataFrame()
            for i, row in enumerate(data_unique_indexes):
                p = pred_values[i].sample(n=len(row))
                p.index = row
                predictions = pd.concat((predictions, p), copy=False)

            return predictions.reindex(data.index)

        else:
            data_unique = data.drop_duplicates()
            pred_values = []

            # Send state_names dict from one of the estimated CPDs to the inference class.
            pred_values = Parallel(n_jobs=n_jobs)(
                delayed(model_inference.map_query)(
                    variables=missing_variables,
                    evidence=data_point.to_dict(),
                    show_progress=False,
                )
                for index, data_point in tqdm(
                    data_unique.iterrows(), total=data_unique.shape[0]
                )
            )

            df_results = pd.DataFrame(pred_values, index=data_unique.index)
            data_with_results = pd.concat([data_unique, df_results], axis=1)
            return data.merge(data_with_results, how="left").loc[
                :, list(missing_variables)
            ]

    def predict_probability(self, data):
        """
        Predicts probabilities of all states of the missing variables.

        Parameters
        ----------
        data : pandas DataFrame object
            A DataFrame object with column names same as the variables in the model.

        Examples
        --------
        >>> import numpy as np
        >>> import pandas as pd
        >>> from pgmpy.models import BayesianNetwork
        >>> values = pd.DataFrame(np.random.randint(low=0, high=2, size=(100, 5)),
        ...                       columns=['A', 'B', 'C', 'D', 'E'])
        >>> train_data = values[:80]
        >>> predict_data = values[80:]
        >>> model = BayesianNetwork([('A', 'B'), ('C', 'B'), ('C', 'D'), ('B', 'E')])
        >>> model.fit(values)
        >>> predict_data = predict_data.copy()
        >>> predict_data.drop('B', axis=1, inplace=True)
        >>> y_prob = model.predict_probability(predict_data)
        >>> y_prob
            B_0         B_1
        80  0.439178    0.560822
        81  0.581970    0.418030
        82  0.488275    0.511725
        83  0.581970    0.418030
        84  0.510794    0.489206
        85  0.439178    0.560822
        86  0.439178    0.560822
        87  0.417124    0.582876
        88  0.407978    0.592022
        89  0.429905    0.570095
        90  0.581970    0.418030
        91  0.407978    0.592022
        92  0.429905    0.570095
        93  0.429905    0.570095
        94  0.439178    0.560822
        95  0.407978    0.592022
        96  0.559904    0.440096
        97  0.417124    0.582876
        98  0.488275    0.511725
        99  0.407978    0.592022
        """
        from pgmpy.inference import VariableElimination

        if set(data.columns) == set(self.nodes()):
            raise ValueError("No variable missing in data. Nothing to predict")

        elif set(data.columns) - set(self.nodes()):
            raise ValueError("Data has variables which are not in the model")

        missing_variables = set(self.nodes()) - set(data.columns)
        pred_values = defaultdict(list)

        model_inference = VariableElimination(self)
        for _, data_point in data.iterrows():
            full_distribution = model_inference.query(
                variables=missing_variables,
                evidence=data_point.to_dict(),
                show_progress=False,
            )
            states_dict = {}
            for var in missing_variables:
                states_dict[var] = full_distribution.marginalize(
                    missing_variables - {var}, inplace=False
                )
            for k, v in states_dict.items():
                for l in range(len(v.values)):
                    state = self.get_cpds(k).state_names[k][l]
                    pred_values[k + "_" + str(state)].append(v.values[l])
        return pd.DataFrame(pred_values, index=data.index)

    def get_state_probability(self, states):
        """
        Given a fully specified Bayesian Network, returns the probability of the given set
        of states.

        Parameters
        ----------
        state: dict
            dict of the form {variable: state}

        Returns
        -------
        float: The probability value

        Examples
        --------
        >>> from pgmpy.utils import get_example_model
        >>> model = get_example_model('asia')
        >>> model.get_state_probability({'either': 'no', 'tub': 'no', 'xray': 'yes', 'bronc': 'no'})
        0.02605122
        """
        # Step 1: Check that all variables and states are in the model.
        self.check_model()
        for var, state in states.items():
            if var not in self.nodes():
                raise ValueError(f"{var} not in the model.")
            if state not in self.states[var]:
                raise ValueError(f"State: {state} not define for {var}")

        # Step 2: Missing variables in states.
        missing_vars = list(set(self.nodes()) - set(states.keys()))
        missing_var_states = {var: self.states[var] for var in missing_vars}

        # Step 2: Compute the probability
        final_prob = 0
        for state_comb in itertools.product(*missing_var_states.values()):
            temp_states = {
                **{var: state_comb[i] for i, var in enumerate(missing_vars)},
                **states,
            }
            prob = 1
            for cpd in self.cpds:
                index = []
                for var in cpd.variables:
                    index.append(cpd.name_to_no[var][temp_states[var]])
                prob *= cpd.values[tuple(index)]
            final_prob += prob

        return final_prob

    def get_factorized_product(self, latex=False):
        # TODO: refer to IMap class for explanation why this is not implemented.
        pass

    def is_imap(self, JPD):
        """
        Checks whether the Bayesian Network is Imap of given JointProbabilityDistribution

        Parameters
        ----------
        JPD: An instance of JointProbabilityDistribution Class, for which you want to check the Imap

        Returns
        -------
        is IMAP: True or False
            True if Bayesian Network is Imap for given Joint Probability Distribution False otherwise

        Examples
        --------
        >>> from pgmpy.models import BayesianNetwork
        >>> from pgmpy.factors.discrete import TabularCPD
        >>> from pgmpy.factors.discrete import JointProbabilityDistribution
        >>> G = BayesianNetwork([('diff', 'grade'), ('intel', 'grade')])
        >>> diff_cpd = TabularCPD('diff', 2, [[0.2], [0.8]])
        >>> intel_cpd = TabularCPD('intel', 3, [[0.5], [0.3], [0.2]])
        >>> grade_cpd = TabularCPD('grade', 3,
        ...                        [[0.1,0.1,0.1,0.1,0.1,0.1],
        ...                         [0.1,0.1,0.1,0.1,0.1,0.1],
        ...                         [0.8,0.8,0.8,0.8,0.8,0.8]],
        ...                        evidence=['diff', 'intel'],
        ...                        evidence_card=[2, 3])
        >>> G.add_cpds(diff_cpd, intel_cpd, grade_cpd)
        >>> val = [0.01, 0.01, 0.08, 0.006, 0.006, 0.048, 0.004, 0.004, 0.032,
                   0.04, 0.04, 0.32, 0.024, 0.024, 0.192, 0.016, 0.016, 0.128]
        >>> JPD = JointProbabilityDistribution(['diff', 'intel', 'grade'], [2, 3, 3], val)
        >>> G.is_imap(JPD)
        True
        """
        if not isinstance(JPD, JointProbabilityDistribution):
            raise TypeError("JPD must be an instance of JointProbabilityDistribution")
        factors = [cpd.to_factor() for cpd in self.get_cpds()]
        factor_prod = reduce(mul, factors)
        JPD_fact = DiscreteFactor(JPD.variables, JPD.cardinality, JPD.values)
        if JPD_fact == factor_prod:
            return True
        else:
            return False

    def copy(self):
        """
        Returns a copy of the model.

        Returns
        -------
        Model's copy: pgmpy.models.BayesianNetwork
            Copy of the model on which the method was called.

        Examples
        --------
        >>> from pgmpy.models import BayesianNetwork
        >>> from pgmpy.factors.discrete import TabularCPD
        >>> model = BayesianNetwork([('A', 'B'), ('B', 'C')])
        >>> cpd_a = TabularCPD('A', 2, [[0.2], [0.8]])
        >>> cpd_b = TabularCPD('B', 2, [[0.3, 0.7], [0.7, 0.3]],
        ...                    evidence=['A'],
        ...                    evidence_card=[2])
        >>> cpd_c = TabularCPD('C', 2, [[0.1, 0.9], [0.9, 0.1]],
        ...                    evidence=['B'],
        ...                    evidence_card=[2])
        >>> model.add_cpds(cpd_a, cpd_b, cpd_c)
        >>> copy_model = model.copy()
        >>> copy_model.nodes()
        NodeView(('A', 'B', 'C'))
        >>> copy_model.edges()
        OutEdgeView([('A', 'B'), ('B', 'C')])
        >>> len(copy_model.get_cpds())
        3
        """
        model_copy = BayesianNetwork()
        model_copy.add_nodes_from(self.nodes())
        model_copy.add_edges_from(self.edges())
        if self.cpds:
            model_copy.add_cpds(*[cpd.copy() for cpd in self.cpds])
        model_copy.latents = self.latents
        return model_copy

    def get_markov_blanket(self, node):
        """
        Returns a markov blanket for a random variable. In the case
        of Bayesian Networks, the markov blanket is the set of
        node's parents, its children and its children's other parents.

        Returns
        -------
        Markov Blanket: list
            List of nodes contained in Markov Blanket of `node`

        Parameters
        ----------
        node: string, int or any hashable python object.
              The node whose markov blanket would be returned.

        Examples
        --------
        >>> from pgmpy.models import BayesianNetwork
        >>> from pgmpy.factors.discrete import TabularCPD
        >>> G = BayesianNetwork([('x', 'y'), ('z', 'y'), ('y', 'w'), ('y', 'v'), ('u', 'w'),
        ...                    ('s', 'v'), ('w', 't'), ('w', 'm'), ('v', 'n'), ('v', 'q')])
        >>> G.get_markov_blanket('y')
        ['s', 'u', 'w', 'v', 'z', 'x']
        """
        children = self.get_children(node)
        parents = self.get_parents(node)
        blanket_nodes = children + parents
        for child_node in children:
            blanket_nodes.extend(self.get_parents(child_node))
        blanket_nodes = set(blanket_nodes)
        blanket_nodes.discard(node)
        return list(blanket_nodes)

    @staticmethod
    def get_random(
        n_nodes=5, edge_prob=0.5, node_names=None, n_states=None, latents=False
    ):
        """
        Returns a randomly generated Bayesian Network on `n_nodes` variables
        with edge probabiliy of `edge_prob` between variables.

        Parameters
        ----------
        n_nodes: int
            The number of nodes in the randomly generated DAG.

        edge_prob: float
            The probability of edge between any two nodes in the topologically
            sorted DAG.

        node_names: list (default: None)
            A list of variables names to use in the random graph.
            If None, the node names are integer values starting from 0.

        n_states: int or dict (default: None)
            The number of states of each variable in the form
            {variable: no_of_states}. If a single value is provided,
            all nodes will have the same number of states. When None
            randomly generates the number of states.

        latents: bool (default: False)
            If True, also creates latent variables.

        Returns
        -------
        Random DAG: pgmpy.base.DAG
            The randomly generated DAG.

        Examples
        --------
        >>> from pgmpy.models import BayesianNetwork
        >>> model = BayesianNetwork.get_random(n_nodes=5)
        >>> model.nodes()
        NodeView((0, 1, 3, 4, 2))
        >>> model.edges()
        OutEdgeView([(0, 1), (0, 3), (1, 3), (1, 4), (3, 4), (2, 3)])
        >>> model.cpds
        [<TabularCPD representing P(0:0) at 0x7f97e16eabe0>,
         <TabularCPD representing P(1:1 | 0:0) at 0x7f97e16ea670>,
         <TabularCPD representing P(3:3 | 0:0, 1:1, 2:2) at 0x7f97e16820d0>,
         <TabularCPD representing P(4:4 | 1:1, 3:3) at 0x7f97e16eae80>,
         <TabularCPD representing P(2:2) at 0x7f97e1682c40>]
        """
        if node_names is None:
            node_names = list(range(n_nodes))

        if n_states is None:
            n_states = np.random.randint(low=1, high=5, size=n_nodes)
            n_states_dict = {node_names[i]: n_states[i] for i in range(n_nodes)}

        elif isinstance(n_states, int):
            n_states = np.array([n_states] * n_nodes)
            n_states_dict = {node_names[i]: n_states[i] for i in range(n_nodes)}

        elif isinstance(n_states, dict):
            n_states_dict = n_states

        dag = DAG.get_random(
            n_nodes=n_nodes, edge_prob=edge_prob, node_names=node_names, latents=latents
        )
        bn_model = BayesianNetwork(dag.edges(), latents=dag.latents)
        bn_model.add_nodes_from(dag.nodes())

        cpds = []
        for node in bn_model.nodes():
            parents = list(bn_model.predecessors(node))
            cpds.append(
                TabularCPD.get_random(
                    variable=node, evidence=parents, cardinality=n_states_dict
                )
            )

        bn_model.add_cpds(*cpds)
        return bn_model

    def get_random_cpds(self, n_states=None, inplace=False):
        """
        Given a `model`, generates and adds random `TabularCPD` for each node resulting in a fully parameterized network.

        Parameters
        ----------
        n_states: int or dict (default: None)
            The number of states of each variable in the `model`. If None, randomly
            generates the number of states.

        inplace: bool (default: False)
            If inplace=True, adds the generated TabularCPDs to `model` itself, else creates
            a copy of the model.
        """
        if isinstance(n_states, int):
            n_states = {var: n_states for var in self.nodes()}
        elif isinstance(n_states, dict):
            if set(n_states.keys()) != set(self.nodes()):
                raise ValueError("Number of states not specified for each variable")
        elif n_states is None:
            n_states = {
                var: np.random.randint(low=1, high=5, size=1)[0] for var in self.nodes()
            }

        model = self if inplace else self.copy()
        cpds = []
        for node in model.nodes():
            parents = list(model.predecessors(node))
            cpds.append(
                TabularCPD.get_random(
                    variable=node, evidence=parents, cardinality=n_states
                )
            )

        model.add_cpds(*cpds)
        if not inplace:
            return model

    def do(self, nodes, inplace=False):
        """
        Applies the do operation. The do operation removes all incoming edges
        to variables in `nodes` and marginalizes their CPDs to only contain the
        variable itself.

        Parameters
        ----------
        nodes : list, array-like
            The names of the nodes to apply the do-operator for.

        inplace: boolean (default: False)
            If inplace=True, makes the changes to the current object,
            otherwise returns a new instance.

        Returns
        -------
        Modified network: pgmpy.models.BayesianNetwork or None
            If inplace=True, modifies the object itself else returns an instance of
            BayesianNetwork modified by the do operation.

        Examples
        --------
        >>> from pgmpy.utils import get_example_model
        >>> asia = get_example_model('asia')
        >>> asia.edges()
        OutEdgeView([('asia', 'tub'), ('tub', 'either'), ('smoke', 'lung'), ('smoke', 'bronc'),
                     ('lung', 'either'), ('bronc', 'dysp'), ('either', 'xray'), ('either', 'dysp')])
        >>> do_bronc = asia.do(['bronc'])
        OutEdgeView([('asia', 'tub'), ('tub', 'either'), ('smoke', 'lung'), ('lung', 'either'),
                     ('bronc', 'dysp'), ('either', 'xray'), ('either', 'dysp')])
        """
        if isinstance(nodes, (str, int)):
            nodes = [nodes]
        else:
            nodes = list(nodes)

        if not set(nodes).issubset(set(self.nodes())):
            raise ValueError(
                f"Nodes not found in the model: {set(nodes) - set(self.nodes)}"
            )

        model = self if inplace else self.copy()
        adj_model = DAG.do(model, nodes, inplace=inplace)

        if adj_model.cpds:
            for node in nodes:
                cpd = adj_model.get_cpds(node=node)
                cpd.marginalize(cpd.variables[1:], inplace=True)
        return adj_model

    def simulate(
        self,
        n_samples=10,
        do=None,
        evidence=None,
        virtual_evidence=None,
        virtual_intervention=None,
        include_latents=False,
        partial_samples=None,
        seed=None,
        show_progress=True,
    ):
        """
        Simulates data from the given model. Internally uses methods from
        pgmpy.sampling.BayesianModelSampling to generate the data.

        Parameters
        ----------
        n_samples: int
            The number of data samples to simulate from the model.

        do: dict
            The interventions to apply to the model. dict should be of the form
            {variable_name: state}

        evidence: dict
            Observed evidence to apply to the model. dict should be of the form
            {variable_name: state}

        virtual_evidence: list
            Probabilistically apply evidence to the model. `virtual_evidence` should
            be a list of `pgmpy.factors.discrete.TabularCPD` objects specifying the
            virtual probabilities.

        virtual_intervention: list
            Also known as soft intervention. `virtual_intervention` should be a list
            of `pgmpy.factors.discrete.TabularCPD` objects specifying the virtual/soft
            intervention probabilities.

        include_latents: boolean
            Whether to include the latent variable values in the generated samples.

        partial_samples: pandas.DataFrame
            A pandas dataframe specifying samples on some of the variables in the model. If
            specified, the sampling procedure uses these sample values, instead of generating them.
            partial_samples.shape[0] must be equal to `n_samples`.

        seed: int (default: None)
            If a value is provided, sets the seed for numpy.random.

        show_progress: bool
            If True, shows a progress bar when generating samples.

        Returns
        -------
        A dataframe with the simulated data: pd.DataFrame

        Examples
        --------
        >>> from pgmpy.utils import get_example_model

        Simulation without any evidence or intervention:

        >>> model = get_example_model('alarm')
        >>> model.simulate(n_samples=10)

        Simulation with the hard evidence: MINVOLSET = HIGH:

        >>> model.simulate(n_samples=10, evidence={"MINVOLSET": "HIGH"})

        Simulation with hard intervention: CVP = LOW:

        >>> model.simulate(n_samples=10, do={"CVP": "LOW"})

        Simulation with virtual/soft evidence: p(MINVOLSET=LOW) = 0.8, p(MINVOLSET=HIGH) = 0.2,
        p(MINVOLSET=NORMAL) = 0:

        >>> virt_evidence = [TabularCPD("MINVOLSET", 3, [[0.8], [0.0], [0.2]], state_names={"MINVOLSET": ["LOW", "NORMAL", "HIGH"]})]
        >>> model.simulate(n_samples, virtual_evidence=virt_evidence)

        Simulation with virtual/soft intervention: p(CVP=LOW) = 0.2, p(CVP=NORMAL)=0.5, p(CVP=HIGH)=0.3:

        >>> virt_intervention = [TabularCPD("CVP", 3, [[0.2], [0.5], [0.3]], state_names={"CVP": ["LOW", "NORMAL", "HIGH"]})]
        >>> model.simulate(n_samples, virtual_intervention=virt_intervention)
        """
        from pgmpy.sampling import BayesianModelSampling

        self.check_model()
        model = self.copy()
        state_names = self.states

        evidence = {} if evidence is None else evidence
        for var, state in evidence.items():
            if state not in state_names[var]:
                raise ValueError(f"Evidence state: {state} for {var} doesn't exist")

        do = {} if do is None else do
        for var, state in do.items():
            if state not in state_names[var]:
                raise ValueError(f"Do state: {state} for {var} doesn't exist")

        virtual_intervention = (
            [] if virtual_intervention is None else virtual_intervention
        )
        virtual_evidence = [] if virtual_evidence is None else virtual_evidence

        if set(do.keys()).intersection(set(evidence.keys())):
            raise ValueError("Variable can't be in both do and evidence")

        # Step 1: If do or virtual_intervention is specified, modify the network structure.
        if (do != {}) or (virtual_intervention != []):
            virt_nodes = [cpd.variables[0] for cpd in virtual_intervention]
            model = model.do(list(do.keys()) + virt_nodes)
            evidence = {**evidence, **do}
            virtual_evidence = [*virtual_evidence, *virtual_intervention]

        # Step 2: If virtual_evidence; modify the network structure
        if virtual_evidence != []:
            for cpd in virtual_evidence:
                var = cpd.variables[0]
                if var not in model.nodes():
                    raise ValueError(
                        "Evidence provided for variable which is not in the model"
                    )
                elif len(cpd.variables) > 1:
                    raise (
                        "Virtual evidence should be defined on individual variables. Maybe you are looking for soft evidence."
                    )
                elif self.get_cardinality(var) != cpd.get_cardinality([var])[var]:
                    raise ValueError(
                        "The number of states/cardinality for the evidence should be same as the number of states/cardinality of the variable in the model"
                    )

            for cpd in virtual_evidence:
                var = cpd.variables[0]
                new_var = "__" + var
                model.add_edge(var, new_var)
                values = compat_fns.get_compute_backend().vstack(
                    (cpd.values, 1 - cpd.values)
                )
                new_cpd = TabularCPD(
                    variable=new_var,
                    variable_card=2,
                    values=values,
                    evidence=[var],
                    evidence_card=[model.get_cardinality(var)],
                    state_names={new_var: [0, 1], var: cpd.state_names[var]},
                )
                model.add_cpds(new_cpd)
                evidence[new_var] = 0

        # Step 3: If no evidence do a forward sampling
        if len(evidence) == 0:
            samples = BayesianModelSampling(model).forward_sample(
                size=n_samples,
                include_latents=include_latents,
                seed=seed,
                show_progress=show_progress,
                partial_samples=partial_samples,
            )

        # Step 4: If evidence; do a rejection sampling
        else:
            samples = BayesianModelSampling(model).rejection_sample(
                size=n_samples,
                evidence=[(k, v) for k, v in evidence.items()],
                include_latents=include_latents,
                seed=seed,
                show_progress=show_progress,
                partial_samples=partial_samples,
            )

        # Step 5: Postprocess and return
        if include_latents:
            return samples.astype("category")
        else:
            return (samples.loc[:, list(set(self.nodes()) - self.latents)]).astype(
                "category"
            )

    def save(self, filename, filetype="bif"):
        """
        Writes the model to a file. Plese avoid using any special characters or
        spaces in variable or state names.

        Parameters
        ----------
        filename: str
            The path along with the filename where to write the file.

        filetype: str (default: bif)
            The format in which to write the model to file. Can be one of
            the following: bif, uai, xmlbif.

        Examples
        --------
        >>> from pgmpy.utils import get_example_model
        >>> alarm = get_example_model('alarm')
        >>> alarm.save('alarm.bif', filetype='bif')
        """
        supported_formats = {"bif", "uai", "xmlbif"}
        if filename.split(".")[-1].lower() in supported_formats:
            filetype = filename.split(".")[-1].lower()

        if filetype == "bif":
            from pgmpy.readwrite import BIFWriter

            writer = BIFWriter(self)
            writer.write_bif(filename=filename)

        elif filetype == "uai":
            from pgmpy.readwrite import UAIWriter

            writer = UAIWriter(self)
            writer.write_uai(filename=filename)

        elif filetype == "xmlbif":
            from pgmpy.readwrite import XMLBIFWriter

            writer = XMLBIFWriter(self)
            writer.write_xmlbif(filename=filename)

    @staticmethod
    def load(filename, filetype="bif", **kwargs):
        """
        Read the model from a file.

        Parameters
        ----------
        filename: str
            The path along with the filename where to read the file.

        filetype: str (default: bif)
            The format of the model file. Can be one of
            the following: bif, uai, xmlbif.

        kwargs: kwargs
            Any additional arguments for the reader class or get_model method.
            Please refer the file format class for details.

        Examples
        --------
        >>> from pgmpy.utils import get_example_model
        >>> alarm = get_example_model('alarm')
        >>> alarm.save('alarm.bif', filetype='bif')
        >>> alarm_model = BayesianNetwork.load('alarm.bif', filetype='bif')
        """
        supported_formats = {"bif", "uai", "xmlbif"}
        if filename.split(".")[-1].lower() in supported_formats:
            filetype = filename.split(".")[-1].lower()

        if filetype == "bif":
            from pgmpy.readwrite import BIFReader

            if "n_jobs" in kwargs:
                n_jobs = kwargs["n_jobs"]
            else:
                n_jobs = -1

            if "state_name_type" in kwargs:
                state_name_type = kwargs["state_name_type"]
            else:
                state_name_type = str

            reader = BIFReader(path=filename, n_jobs=n_jobs)
            return reader.get_model(state_name_type=state_name_type)

        elif filetype == "uai":
            from pgmpy.readwrite import UAIReader

            reader = UAIReader(path=filename)
            return reader.get_model()

        elif filetype == "xmlbif":
            from pgmpy.readwrite import XMLBIFReader

            reader = XMLBIFReader(path=filename)
            return reader.get_model()<|MERGE_RESOLUTION|>--- conflicted
+++ resolved
@@ -302,10 +302,6 @@
         <TabularCPD representing P(smoke:2) at 0x7dbbd9bd8f70>,
         <TabularCPD representing P(tub:2 | asia:2) at 0x7dbbd9bda860>,
         <TabularCPD representing P(xray:2 | either:2) at 0x7dbbd9bd9a80>]
-<<<<<<< HEAD
-
-=======
->>>>>>> 34353b6a
         >>> cpd = model.get_cpds('bronc')
         >>> cpd
         <TabularCPD representing P(bronc:2 | smoke:2) at 0x7dbbd9bda3e0>
