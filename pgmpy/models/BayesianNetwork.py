--- conflicted
+++ resolved
@@ -1008,10 +1008,6 @@
         do=None,
         evidence=None,
         virtual_evidence=None,
-<<<<<<< HEAD
-=======
-        virtual_intervention=None,
->>>>>>> b7313d34
         include_latents=False,
         seed=None,
         show_progress=True,
@@ -1082,34 +1078,18 @@
         from pgmpy.sampling import BayesianModelSampling
 
         self.check_model()
-<<<<<<< HEAD
-
-=======
->>>>>>> b7313d34
         model = self.copy()
 
         evidence = {} if evidence is None else evidence
         do = {} if do is None else do
-<<<<<<< HEAD
-=======
         virtual_intervention = (
             [] if virtual_intervention is None else virtual_intervention
         )
         virtual_evidence = [] if virtual_evidence is None else virtual_evidence
->>>>>>> b7313d34
 
         if set(do.keys()).intersection(set(evidence.keys())):
             raise ValueError("Variable can't be in both do and evidence")
 
-<<<<<<< HEAD
-        # Step 1: If do; Modify the network structure.
-        if do != {}:
-            model = model.do(self, list(do.keys()))
-            evidence = {**evidence, **do}
-
-        # Step 2: If virtual_evidence; modify the network structure
-        if virtual_evidence is not None:
-=======
         # Step 1: If do or virtual_intervention is specified, modify the network structure.
         if (do != {}) or (virtual_intervention != []):
             virt_nodes = [cpd.variables[0] for cpd in virtual_intervention]
@@ -1119,7 +1099,6 @@
 
         # Step 2: If virtual_evidence; modify the network structure
         if virtual_evidence != []:
->>>>>>> b7313d34
             for cpd in virtual_evidence:
                 var = cpd.variables[0]
                 if var not in model.nodes():
@@ -1150,19 +1129,10 @@
                 )
                 model.add_cpds(new_cpd)
                 evidence[new_var] = 0
-<<<<<<< HEAD
-                if var in do.keys():
-                    del evidence[var]
-
-        # Step 3: If no evidence do a forward sampling
-        if evidence is None:
-            return BayesianModelSampling(model).forward_sample(
-=======
 
         # Step 3: If no evidence do a forward sampling
         if evidence is None:
             samples = BayesianModelSampling(model).forward_sample(
->>>>>>> b7313d34
                 size=n_samples,
                 include_latents=include_latents,
                 seed=seed,
@@ -1171,26 +1141,19 @@
 
         # Step 4: If evidence; do a rejection sampling
         else:
-<<<<<<< HEAD
-            return BayesianModelSampling(model).rejection_sample(
-=======
             samples = BayesianModelSampling(model).rejection_sample(
->>>>>>> b7313d34
                 size=n_samples,
                 evidence=[(k, v) for k, v in evidence.items()],
                 include_latents=include_latents,
                 seed=seed,
                 show_progress=show_progress,
             )
-<<<<<<< HEAD
-=======
 
         # Step 5: Postprocess and return
         if include_latents:
             return samples
         else:
             return samples.loc[:, set(self.nodes()) - self.latents]
->>>>>>> b7313d34
 
     def save(self, filename, filetype="bif"):
         """
