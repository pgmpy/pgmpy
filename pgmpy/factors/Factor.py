--- conflicted
+++ resolved
@@ -596,85 +596,12 @@
     Note: in an old edition of the book Algorithm 10.A.1 was
     missing one line (currently line 9: assignment[l] <- 0).
     """
-<<<<<<< HEAD
 
     # TODO: use joblib for parallel computation.
 
     # Reference: Koller Defination 10.7
     if len(set(phi1.variables).intersection(
            set(phi2.variables))) == 0 and operation == "D":
-=======
-    try:
-        from joblib import Parallel, delayed
-        use_joblib = True
-    except ImportError:
-        use_joblib = False
-
-    np.seterr(divide='raise')
-
-    phi1_vars = list(phi1.variables)
-    phi2_vars = list(phi2.variables)
-    common_var_list = [var for var in phi1_vars if var in phi2_vars]
-    if common_var_list:
-        variables = phi1_vars
-        variables.extend([var for var in phi2.variables
-                         if var not in common_var_list])
-        cardinality = list(phi1.cardinality)
-        cardinality.extend(phi2.get_cardinality(var) for var in phi2.variables
-                           if var not in common_var_list)
-
-        phi1_indexes = [i for i in range(len(phi1.variables))]
-        phi2_indexes = [variables.index(var) for var in phi2.variables]
-        values = []
-        phi1_cumprod = np.delete(np.concatenate(
-            (np.array([1]), np.cumprod(phi1.cardinality[::-1])), axis=1)[::-1], 0)
-        phi2_cumprod = np.delete(np.concatenate(
-            (np.array([1]), np.cumprod(phi2.cardinality[::-1])), axis=1)[::-1], 0)
-
-        if operation == 'M':
-            if use_joblib and n_jobs != 1:
-                values = Parallel(n_jobs=n_jobs, backend='threading')(
-                    delayed(_parallel_helper_m)(index, phi1, phi2,
-                                                phi1_indexes, phi2_indexes,
-                                                phi1_cumprod, phi2_cumprod)
-                    for index in product(*[range(card) for card in cardinality]))
-            else:
-                # TODO: @ankurankan Make this cleaner
-                indexes = np.array(list(map(list, product(*[range(card) for card in cardinality]))))
-                values = (phi1.values[np.sum(indexes[:, phi1_indexes] * phi1_cumprod, axis=1).ravel()] *
-                          phi2.values[np.sum(indexes[:, phi2_indexes] * phi2_cumprod, axis=1).ravel()])
-
-        elif operation == 'D':
-            if use_joblib and n_jobs != 1:
-                values = Parallel(n_jobs, backend='threading')(
-                    delayed(_parallel_helper_d)(index, phi1, phi2,
-                                                phi1_indexes, phi2_indexes,
-                                                phi1_cumprod, phi2_cumprod)
-                    for index in product(*[range(card) for card in cardinality]))
-            else:
-                # TODO: @ankurankan Make this cleaner and handle case of division by zero
-                for index in product(*[range(card) for card in cardinality]):
-                    index = np.array(index)
-                    try:
-                        values.append(phi1.values[np.sum(index[phi1_indexes] * phi1_cumprod)] /
-                                      phi2.values[np.sum(index[phi2_indexes] * phi2_cumprod)])
-                    except FloatingPointError:
-                        # zero division error should return 0.
-                        # Ref Koller page 365, Fig 10.7
-                        values.append(0)
-
-        phi = Factor(variables, cardinality, values)
-        return phi
-    else:
-        values = np.zeros(phi1.values.shape[0] * phi2.values.shape[0])
-        phi2_shape = phi2.values.shape[0]
-        if operation == 'M':
-            for value_index in range(phi1.values.shape[0]):
-                values[value_index * phi2_shape: (value_index + 1) * phi2_shape] = (phi1.values[value_index] *
-                                                                                    phi2.values)
-        elif operation == 'D':
-            # reference: Koller Defination 10.7
->>>>>>> 2403efef
             raise ValueError("Factors Division not defined for factors with no"
                              " common scope")
 
@@ -724,20 +651,6 @@
     # Construct the product Factor
     phi = Factor(variables, cardinality, values)
 
-    # Re-organize the structure for resultant factor
-    lhs = []
-    if operation == 'M':
-        lhs = list(set(phi1.left_hand_side).union(set(phi2.left_hand_side)))
-    elif operation == 'D':
-        lhs = [v for v in set(phi1.left_hand_side).union(
-               set(phi2.left_hand_side))
-               if v not in phi2.left_hand_side]
-    rhs = [v for v in set(phi1.right_hand_side).union(
-           set(phi2.right_hand_side))
-           if v not in lhs]
-    phi.left_hand_side = lhs
-    phi.right_hand_side = rhs
-
     return phi
 
 
