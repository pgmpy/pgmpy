import re
import collections
from string import Template
from itertools import product

import numpy as np
from pyparsing import Word, alphanums, Suppress, Optional, CharsNotIn, Group, nums, ZeroOrMore, OneOrMore,\
    cppStyleComment, printables

from pgmpy.models import BayesianModel
from pgmpy.factors.discrete import TabularCPD
from pgmpy.extern.six.moves import map, range


class BIFReader(object):

    """
    Base class for reading network file in bif format
    """

    def __init__(self, path=None, string=None):
        """
        Initialisation of BifReader object

        Parameters
        ----------------
        path : file or str
                File of bif data
        string : str
                String of bif data
        Examples
        -----------------
        # dog-problem.bif file is present at
        # http://www.cs.cmu.edu/~javabayes/Examples/DogProblem/dog-problem.bif
        >>> from pgmpy.readwrite import BIFReader
        >>> reader = BIFReader("bif_test.bif")
        >>> reader = BIFReader("bif_test.bif")
        <pgmpy.readwrite.BIF.BIFReader object at 0x7f2375621cf8>
        """
        if path:
            with open(path, 'r') as network:
                self.network = network.read()

        elif string:
            self.network = string

        else:
            raise ValueError("Must specify either path or string")

        if '"' in self.network:
            # Replacing quotes by spaces to remove case sensitivity like:
            # "Dog-Problem" and Dog-problem
            # or "true""false" and "true" "false" and true false
            self.network = self.network.replace('"', ' ')

        if '/*' in self.network or '//' in self.network:
            self.network = cppStyleComment.suppress().transformString(self.network)  # removing comments from the file

        self.name_expr, self.state_expr, self.property_expr = self.get_variable_grammar()
        self.probability_expr, self.cpd_expr = self.get_probability_grammar()
        self.network_name = self.get_network_name()
        self.variable_names = self.get_variables()
        self.variable_states = self.get_states()
        self.variable_properties = self.get_property()
        self.variable_parents = self.get_parents()
        self.variable_cpds = self.get_values()
        self.variable_edges = self.get_edges()

    def get_variable_grammar(self):
        """
         A method that returns variable grammar
        """
        # Defining a expression for valid word
        word_expr = Word(alphanums + '_' + '-')
        word_expr2 = Word(initChars=printables, excludeChars=['{', '}', ',', ' '])
        name_expr = Suppress('variable') + word_expr + Suppress('{')
        state_expr = ZeroOrMore(word_expr2 + Optional(Suppress(",")))
        # Defining a variable state expression
        variable_state_expr = Suppress('type') + Suppress(word_expr) + Suppress('[') + Suppress(Word(nums)) + \
            Suppress(']') + Suppress('{') + Group(state_expr) + Suppress('}') + Suppress(';')
        # variable states is of the form type description [args] { val1, val2 }; (comma may or may not be present)

        property_expr = Suppress('property') + CharsNotIn(';') + Suppress(';')  # Creating a expr to find property

        return name_expr, variable_state_expr, property_expr

    def get_probability_grammar(self):
        """
        A method that returns probability grammar
        """
        # Creating valid word expression for probability, it is of the format
        # wor1 | var2 , var3 or var1 var2 var3 or simply var
        word_expr = Word(alphanums + '-' + '_') + Suppress(Optional("|")) + Suppress(Optional(","))
        word_expr2 = Word(initChars=printables, excludeChars=[',', ')', ' ', '(']) + Suppress(Optional(","))
        # creating an expression for valid numbers, of the format
        # 1.00 or 1 or 1.00. 0.00 or 9.8e-5 etc
        num_expr = Word(nums + '-' + '+' + 'e' + 'E' + '.') + Suppress(Optional(","))
        probability_expr = Suppress('probability') + Suppress('(') + OneOrMore(word_expr) + Suppress(')')
        optional_expr = Suppress('(') + OneOrMore(word_expr2) + Suppress(')')
        probab_attributes = optional_expr | Suppress('table')
        cpd_expr = probab_attributes + OneOrMore(num_expr)

        return probability_expr, cpd_expr

    def variable_block(self):
        start = re.finditer('variable', self.network)
        for index in start:
            end = self.network.find('}\n', index.start())
            yield self.network[index.start():end]

    def probability_block(self):
        start = re.finditer('probability', self.network)
        for index in start:
            end = self.network.find('}\n', index.start())
            yield self.network[index.start():end]

    def get_network_name(self):
        """
        Retruns the name of the network

        Example
        ---------------
        >>> from pgmpy.readwrite import BIFReader
        >>> reader = BIF.BifReader("bif_test.bif")
        >>> reader.network_name()
        'Dog-Problem'
        """
        start = self.network.find('network')
        end = self.network.find('}\n', start)
        # Creating a network attribute
        network_attribute = Suppress('network') + Word(alphanums + '_' + '-') + '{'
        network_name = network_attribute.searchString(self.network[start:end])[0][0]

        return network_name

    def get_variables(self):
        """
        Returns list of variables of the network

        Example
        -------------
        >>> from pgmpy.readwrite import BIFReader
        >>> reader = BIFReader("bif_test.bif")
        >>> reader.get_variables()
        ['light-on','bowel_problem','dog-out','hear-bark','family-out']
        """
        variable_names = []
        for block in self.variable_block():
            name = self.name_expr.searchString(block)[0][0]
            variable_names.append(name)

        return variable_names

    def get_states(self):
        """
        Returns the states of variables present in the network

        Example
        -----------
        >>> from pgmpy.readwrite import BIFReader
        >>> reader = BIFReader("bif_test.bif")
        >>> reader.get_states()
        {'bowel-problem': ['true','false'],
        'dog-out': ['true','false'],
        'family-out': ['true','false'],
        'hear-bark': ['true','false'],
        'light-on': ['true','false']}
        """
        variable_states = {}
        for block in self.variable_block():
            name = self.name_expr.searchString(block)[0][0]
            variable_states[name] = list(self.state_expr.searchString(block)[0][0])

        return variable_states

    def get_property(self):
        """
        Returns the property of the variable

        Example
        -------------
        >>> from pgmpy.readwrite import BIFReader
        >>> reader = BIFReader("bif_test.bif")
        >>> reader.get_property()
        {'bowel-problem': ['position = (335, 99)'],
        'dog-out': ['position = (300, 195)'],
        'family-out': ['position = (257, 99)'],
        'hear-bark': ['position = (296, 268)'],
        'light-on': ['position = (218, 195)']}
        """
        variable_properties = {}
        for block in self.variable_block():
            name = self.name_expr.searchString(block)[0][0]
            properties = self.property_expr.searchString(block)
            variable_properties[name] = [y.strip() for x in properties for y in x]
        return variable_properties

    def get_parents(self):
        """
        Returns the parents of the variables present in the network

        Example
        --------
        >>> from pgmpy.readwrite import BIFReader
        >>> reader = BIFReader("bif_test.bif")
        >>> reader.get_parents()
        {'bowel-problem': [],
        'dog-out': ['family-out', 'bowel-problem'],
        'family-out': [],
        'hear-bark': ['dog-out'],
        'light-on': ['family-out']}
        """
        variable_parents = {}
        for block in self.probability_block():
            names = self.probability_expr.searchString(block.split('\n')[0])[0]
            variable_parents[names[0]] = names[1:]
        return variable_parents

    def get_values(self):
        """
        Returns the CPD of the variables present in the network

        Example
        --------
        >>> from pgmpy.readwrite import BIFReader
        >>> reader = BIFReader("bif_test.bif")
        >>> reader.get_values()
        {'bowel-problem': np.array([[0.01],
                                    [0.99]]),
        'dog-out': np.array([[0.99, 0.97, 0.9, 0.3],
                            [0.01, 0.03, 0.1, 0.7]]),
        'family-out': np.array([[0.15],
                                [0.85]]),
        'hear-bark': np.array([[0.7, 0.01],
                                [0.3, 0.99]]),
        'light-on': np.array([[0.6, 0.05],
                            [0.4, 0.95]])}
        """
        variable_cpds = {}
        for block in self.probability_block():
            names = self.probability_expr.searchString(block)
            var_name, parents = names[0][0], names[0][1:]
            cpds = self.cpd_expr.searchString(block)
            if 'table' in block:
<<<<<<< HEAD
                arr = [float(j) for i in cpds for j in i]
                arr = numpy.array(arr)
                arr = arr.reshape((len(self.variable_states[var_name]),
                                   arr.size // len(self.variable_states[var_name])))
            else:
                length = sum(len(self.variable_states[var]) for var in parents)
                arr = [[0 for j in range(length)] for i in self.variable_states[var_name]]
                length = len(self.variable_states[var_name])
                for prob_line in cpds:
                    states = prob_line[:len(parents)]
                    vals = [float(i) for i in prob_line[len(parents):]]
                    offset = sum((len(parents)-i)*self.variable_states[parents[i]].index(states[i])
                                 for i in range(len(states)))
                    for i, val in enumerate(vals):
                        arr[i][offset] = val
                arr = numpy.array(arr)
=======
                arr = np.array([float(j) for i in cpds for j in i])
                arr = arr.reshape((len(self.variable_states[var_name]),
                                   arr.size // len(self.variable_states[var_name])))
            else:
                arr_length = np.prod([len(self.variable_states[var]) for var in parents])
                arr = np.zeros((len(self.variable_states[var_name]), arr_length))
                values_dict = {}
                for prob_line in cpds:
                    states = prob_line[:len(parents)]
                    vals = [float(i) for i in prob_line[len(parents):]]
                    values_dict[tuple(states)] = vals
                for index, combination in enumerate(product(*[self.variable_states[var] for var in parents])):
                    arr[:, index] = values_dict[combination]
>>>>>>> 9381a66a
            variable_cpds[var_name] = arr

        return variable_cpds

    def get_edges(self):
        """
        Returns the edges of the network

        Example
        --------
        >>> from pgmpy.readwrite import BIFReader
        >>> reader = BIFReader("bif_test.bif")
        >>> reader.get_edges()
        [['family-out', 'light-on'],
         ['family-out', 'dog-out'],
         ['bowel-problem', 'dog-out'],
         ['dog-out', 'hear-bark']]
        """
        edges = [[value, key] for key in self.variable_parents.keys()
                 for value in self.variable_parents[key]]
        return edges

    def get_model(self):
        """
        Returns the fitted bayesian model

        Example
        ----------
        >>> from pgmpy.readwrite import BIFReader
        >>> reader = BIFReader("bif_test.bif")
        >>> reader.get_model()
        <pgmpy.models.BayesianModel.BayesianModel object at 0x7f20af154320>
        """
        try:
            model = BayesianModel()
            model.add_nodes_from(self.variable_names)
            model.add_edges_from(self.variable_edges)
            model.name = self.network_name

            tabular_cpds = []
            for var in sorted(self.variable_cpds.keys()):
                values = self.variable_cpds[var]
                cpd = TabularCPD(var, len(self.variable_states[var]), values,
                                 evidence=self.variable_parents[var],
                                 evidence_card=[len(self.variable_states[evidence_var])
                                                for evidence_var in self.variable_parents[var]])
                tabular_cpds.append(cpd)

            model.add_cpds(*tabular_cpds)
            for node, properties in self.variable_properties.items():
                for prop in properties:
                    prop_name, prop_value = map(lambda t: t.strip(), prop.split('='))
                    model.node[node][prop_name] = prop_value

            return model

        except AttributeError:
            raise AttributeError('First get states of variables, edges, parents and network name')


class BIFWriter(object):

    """
    Base class for writing BIF network file format
    """

    def __init__(self, model):
        """
        Initialise a BIFWriter Object

        Parameters
        ----------
        model: BayesianModel Instance

        Examples
        ---------
        >>> from pgmpy.readwrite import BIFWriter
        >>> writer = BIFWriter(model)
        >>> writer
        <writer_BIF.BIFWriter at 0x7f05e5ea27b8>
        """
        if not isinstance(model, BayesianModel):
            raise TypeError("model must be an instance of BayesianModel")
        self.model = model
        if not self.model.name:
            self.network_name = 'unknown'
        else:
            self.network_name = self.model.name
        self.variable_states = self.get_states()
        self.property_tag = self.get_properties()
        self.variable_parents = self.get_parents()
        self.tables = self.get_cpds()

    def BIF_templates(self):
        """
        Create template for writing in BIF format
        """
        network_template = Template('network $name {\n}\n')
        # property tag may or may not be present in model,and since no of properties
        # can be more than one , will replace them accoriding to format otherwise null
        variable_template = Template("""variable $name {
    type discrete [ $no_of_states ] { $states };
$properties}\n""")
        property_template = Template('    property $prop ;\n')
        # $variable_ here is name of variable, used underscore for clarity
        probability_template = Template("""probability ( $variable_$seprator_$parents ) {
    table $values ;
}\n""")
        return network_template, variable_template, property_template, probability_template

    def __str__(self):
        """
        Returns the BIF format as string
        """
        network_template, variable_template, property_template, probability_template = self.BIF_templates()
        network = ''
        network += network_template.substitute(name=self.network_name)
        variables = self.model.nodes()

        for var in sorted(variables):
            no_of_states = str(len(self.variable_states[var]))
            states = ', '.join(self.variable_states[var])
            if not self.property_tag[var]:
                properties = ''
            else:
                properties = ''
                for prop_val in self.property_tag[var]:
                    properties += property_template.substitute(prop=prop_val)
            network += variable_template.substitute(name=var, no_of_states=no_of_states,
                                                    states=states, properties=properties)

        for var in sorted(variables):
            if not self.variable_parents[var]:
                parents = ''
                seprator = ''
            else:
                parents = ', '.join(self.variable_parents[var])
                seprator = ' | '
            cpd = ', '.join(map(str, self.tables[var]))
            network += probability_template.substitute(variable_=var, seprator_=seprator,
                                                       parents=parents, values=cpd)

        return network

    def get_variables(self):
        """
        Add variables to BIF

        Returns
        -------
        list: a list containing names of variable

        Example
        -------
        >>> from pgmpy.readwrite import BIFReader, BIFWriter
        >>> model = BIFReader('dog-problem.bif').get_model()
        >>> writer = BIFWriter(model)
        >>> writer.get_variables()
        ['bowel-problem', 'family-out', 'hear-bark', 'light-on', 'dog-out']
        """
        variables = self.model.nodes()
        return variables

    def get_states(self):
        """
        Add states to variable of BIF

        Returns
        -------
        dict: dict of type {variable: a list of states}

        Example
        -------
        >>> from pgmpy.readwrite import BIFReader, BIFWriter
        >>> model = BIFReader('dog-problem.bif').get_model()
        >>> writer = BIFWriter(model)
        >>> writer.get_states()
        {'bowel-problem': ['bowel-problem_0', 'bowel-problem_1'],
         'dog-out': ['dog-out_0', 'dog-out_1'],
         'family-out': ['family-out_0', 'family-out_1'],
         'hear-bark': ['hear-bark_0', 'hear-bark_1'],
         'light-on': ['light-on_0', 'light-on_1']}
        """
        variable_states = {}
        cpds = self.model.get_cpds()
        for cpd in cpds:
            variable = cpd.variable
            variable_states[variable] = []
            for state in range(cpd.get_cardinality([variable])[variable]):
                variable_states[variable].append(str(variable) + '_' + str(state))
        return variable_states

    def get_properties(self):
        """
        Add property to variables in BIF

        Returns
        -------
        dict: dict of type {variable: list of properties }

        Example
        -------
        >>> from pgmpy.readwrite import BIFReader, BIFWriter
        >>> model = BIFReader('dog-problem.bif').get_model()
        >>> writer = BIFWriter(model)
        >>> writer.get_properties()
        {'bowel-problem': ['position = (335, 99)'],
         'dog-out': ['position = (300, 195)'],
         'family-out': ['position = (257, 99)'],
         'hear-bark': ['position = (296, 268)'],
         'light-on': ['position = (218, 195)']}
        """
        variables = self.model.nodes()
        property_tag = {}
        for variable in sorted(variables):
            properties = self.model.node[variable]
            properties = collections.OrderedDict(sorted(properties.items()))
            property_tag[variable] = []
            for prop, val in properties.items():
                property_tag[variable].append(str(prop) + " = " + str(val))
        return property_tag

    def get_parents(self):
        """
        Add the parents to BIF

        Returns
        -------
        dict: dict of type {variable: a list of parents}

        Example
        -------
        >>> from pgmpy.readwrite import BIFReader, BIFWriter
        >>> model = BIFReader('dog-problem.bif').get_model()
        >>> writer = BIFWriter(model)
        >>> writer.get_parents()
        {'bowel-problem': [],
         'dog-out': ['bowel-problem', 'family-out'],
         'family-out': [],
         'hear-bark': ['dog-out'],
         'light-on': ['family-out']}
        """
        cpds = self.model.get_cpds()
        cpds.sort(key=lambda x: x.variable)
        variable_parents = {}
        for cpd in cpds:
            variable_parents[cpd.variable] = []
            for parent in sorted(cpd.variables[:0:-1]):
                variable_parents[cpd.variable].append(parent)
        return variable_parents

    def get_cpds(self):
        """
        Adds tables to BIF

        Returns
        -------
        dict: dict of type {variable: array}

        Example
        -------
        >>> from pgmpy.readwrite import BIFReader, BIFWriter
        >>> model = BIFReader('dog-problem.bif').get_model()
        >>> writer = BIFWriter(model)
        >>> writer.get_cpds()
        {'bowel-problem': array([ 0.01,  0.99]),
         'dog-out': array([ 0.99,  0.97,  0.9 ,  0.3 ,  0.01,  0.03,  0.1 ,  0.7 ]),
         'family-out': array([ 0.15,  0.85]),
         'hear-bark': array([ 0.7 ,  0.01,  0.3 ,  0.99]),
         'light-on': array([ 0.6 ,  0.05,  0.4 ,  0.95])}
        """
        cpds = self.model.get_cpds()
        tables = {}
        for cpd in cpds:
            tables[cpd.variable] = cpd.values.ravel()
        return tables

    def write_bif(self, filename):
        """
        Writes the BIF data into a file

        Parameters
        ----------
        filename : Name of the file

        Example
        -------
        >>> from pgmpy.readwrite import BIFReader, BIFWriter
        >>> model = BIFReader('dog-problem.bif').get_model()
        >>> writer = BIFWriter(model)
        >>> writer.write_bif(filname='test_file.bif')
        """
        writer = self.__str__()
        with open(filename, 'w') as fout:
            fout.write(writer)<|MERGE_RESOLUTION|>--- conflicted
+++ resolved
@@ -242,24 +242,6 @@
             var_name, parents = names[0][0], names[0][1:]
             cpds = self.cpd_expr.searchString(block)
             if 'table' in block:
-<<<<<<< HEAD
-                arr = [float(j) for i in cpds for j in i]
-                arr = numpy.array(arr)
-                arr = arr.reshape((len(self.variable_states[var_name]),
-                                   arr.size // len(self.variable_states[var_name])))
-            else:
-                length = sum(len(self.variable_states[var]) for var in parents)
-                arr = [[0 for j in range(length)] for i in self.variable_states[var_name]]
-                length = len(self.variable_states[var_name])
-                for prob_line in cpds:
-                    states = prob_line[:len(parents)]
-                    vals = [float(i) for i in prob_line[len(parents):]]
-                    offset = sum((len(parents)-i)*self.variable_states[parents[i]].index(states[i])
-                                 for i in range(len(states)))
-                    for i, val in enumerate(vals):
-                        arr[i][offset] = val
-                arr = numpy.array(arr)
-=======
                 arr = np.array([float(j) for i in cpds for j in i])
                 arr = arr.reshape((len(self.variable_states[var_name]),
                                    arr.size // len(self.variable_states[var_name])))
@@ -273,7 +255,6 @@
                     values_dict[tuple(states)] = vals
                 for index, combination in enumerate(product(*[self.variable_states[var] for var in parents])):
                     arr[:, index] = values_dict[combination]
->>>>>>> 9381a66a
             variable_cpds[var_name] = arr
 
         return variable_cpds
