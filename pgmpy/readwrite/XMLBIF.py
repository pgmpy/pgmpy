#!/usr/bin/env python

try:
    from lxml import etree
except ImportError:
    try:
        import xml.etree.cElementTree as etree
    except ImportError:
        try:
            import xml.etree.ElementTree as etree
        except ImportError:
            print("Failed to import ElementTree from any known place")
import numpy as np

from pgmpy.models import BayesianModel
from pgmpy.factors import TabularCPD


class XMLBIFReader:
    """
    Base class for reading network file in XMLBIF format.
    """
    def __init__(self, path=None, string=None):
        """
        Initialisation of XMLBIFReader object.

        Parameters
        ----------
        path : file or str
            File of XMLBIF data
        string : str
            String of XMLBIF data

        Examples
        --------
        # xmlbif_test.xml is the file present in
        # http://www.cs.cmu.edu/~fgcozman/Research/InterchangeFormat/
        >>> reader = XMLBIFReader("xmlbif_test.xml")
        """
        if path:
            self.network = etree.ElementTree(file=path).getroot().find('NETWORK')
        elif string:
            self.network = etree.fromstring(string).find('NETWORK')
        else:
            raise ValueError("Must specify either path or string")
<<<<<<< HEAD
        self.network_name = self.network.find('NAME').text
        self.variables = None
        self.edge_list = None
        self.variable_states = None
        self.variable_parents = None
        self.variable_CPD = None
        self.variable_property = None
=======
        self.variables = self.get_variables()
        self.variable_parents = self.get_parents()
        self.edge_list = self.get_edges()
        self.variable_states = self.get_states()
        self.variable_CPD = self.get_cpd()
        self.variable_property = self.get_property()
>>>>>>> f07984db

    def get_variables(self):
        """
        Returns list of variables of the network

        Examples
        --------
        >>> reader = XMLBIF.XMLBIFReader("xmlbif_test.xml")
        >>> reader.get_variables()
        ['light-on', 'bowel-problem', 'dog-out', 'hear-bark', 'family-out']
        """
        variables = [variable.find('NAME').text for variable in self.network.findall('VARIABLE')]
        return variables

    def get_edges(self):
        """
        Returns the edges of the network

        Examples
        --------
        >>> reader = XMLBIF.XMLBIFReader("xmlbif_test.xml")
        >>> reader.get_edges()
        [['family-out', 'light-on'],
         ['family-out', 'dog-out'],
         ['bowel-problem', 'dog-out'],
         ['dog-out', 'hear-bark']]
        """
<<<<<<< HEAD
        if self.variable_parents is None:
            self.variable_parents = {definition.find('FOR').text:
                                     [edge.text for edge in definition.findall('GIVEN')][::-1]
                                     for definition in self.network.findall('DEFINITION')}
        self.edge_list = [[value, key] for key in self.variable_parents
                          for value in self.variable_parents[key]]
        return self.edge_list
=======
        edge_list = [[value, key] for key in self.variable_parents
                     for value in self.variable_parents[key]]
        return edge_list
>>>>>>> f07984db

    def get_states(self):
        """
        Returns the states of variables present in the network

        Examples
        --------
        >>> reader = XMLBIF.XMLBIFReader("xmlbif_test.xml")
        >>> reader.get_states()
        {'bowel-problem': ['true', 'false'],
         'dog-out': ['true', 'false'],
         'family-out': ['true', 'false'],
         'hear-bark': ['true', 'false'],
         'light-on': ['true', 'false']}
        """
<<<<<<< HEAD
        self.variable_states = {variable.find('NAME').text:
                                [outcome.text for outcome in variable.findall('OUTCOME')]
                                for variable in self.network.findall('VARIABLE')}
        return self.variable_states
=======
        variable_states = {variable.find('NAME').text: [outcome.text for outcome in variable.findall('OUTCOME')]
                           for variable in self.network.findall('VARIABLE')}
        return variable_states
>>>>>>> f07984db

    def get_parents(self):
        """
        Returns the parents of the variables present in the network

        Examples
        --------
        >>> reader = XMLBIF.XMLBIFReader("xmlbif_test.xml")
        >>> reader.get_parents()
        {'bowel-problem': [],
         'dog-out': ['family-out', 'bowel-problem'],
         'family-out': [],
         'hear-bark': ['dog-out'],
         'light-on': ['family-out']}
        """
<<<<<<< HEAD
        if self.variable_parents is None:
            self.variable_parents = {definition.find('FOR').text:
                                     [edge.text for edge in definition.findall('GIVEN')][::-1]
                                     for definition in self.network.findall('DEFINITION')}
        return self.variable_parents
=======
        variable_parents = {definition.find('FOR').text: [edge.text for edge in definition.findall('GIVEN')][::-1]
                            for definition in self.network.findall('DEFINITION')}
        return variable_parents
>>>>>>> f07984db

    def get_cpd(self):
        """
        Returns the CPD of the variables present in the network

        Examples
        --------
        >>> reader = XMLBIF.XMLBIFReader("xmlbif_test.xml")
        >>> reader.get_cpd()
        {'bowel-problem': array([[ 0.01],
                                 [ 0.99]]),
         'dog-out': array([[ 0.99,  0.01,  0.97,  0.03],
                           [ 0.9 ,  0.1 ,  0.3 ,  0.7 ]]),
         'family-out': array([[ 0.15],
                              [ 0.85]]),
         'hear-bark': array([[ 0.7 ,  0.3 ],
                             [ 0.01,  0.99]]),
         'light-on': array([[ 0.6 ,  0.4 ],
                            [ 0.05,  0.95]])}
        """
<<<<<<< HEAD
        self.variable_CPD = {definition.find('FOR').text: list(map(float, table.text.split()))
                             for definition in self.network.findall('DEFINITION')
                             for table in definition.findall('TABLE')}
        if self.variable_states is None:
            self.variable_states = {variable.find('NAME').text:
                                    [outcome.text for outcome in variable.findall('OUTCOME')]
                                    for variable in self.network.findall('VARIABLE')}
        for variable in self.variable_CPD:
            arr = np.array(self.variable_CPD[variable])
=======
        variable_CPD = {definition.find('FOR').text: list(map(float, table.text.split()))
                        for definition in self.network.findall('DEFINITION')
                        for table in definition.findall('TABLE')}
        for variable in variable_CPD:
            arr = np.array(variable_CPD[variable])
>>>>>>> f07984db
            arr = arr.reshape((len(self.variable_states[variable]),
                               arr.size//len(self.variable_states[variable])))
            variable_CPD[variable] = arr
        return variable_CPD

    def get_property(self):
        """
        Returns the property of the variable

        Examples
        --------
        >>> reader = XMLBIF.XMLBIFReader("xmlbif_test.xml")
        >>> reader.get_property()
        {'bowel-problem': ['position = (190, 69)'],
         'dog-out': ['position = (155, 165)'],
         'family-out': ['position = (112, 69)'],
         'hear-bark': ['position = (154, 241)'],
         'light-on': ['position = (73, 165)']}
        """
<<<<<<< HEAD
        self.variable_property = {variable.find('NAME').text:
                                  [property.text for property in variable.findall('PROPERTY')]
                                  for variable in self.network.findall('VARIABLE')}
        return self.variable_property


class XMLBIFWriter:
    """
    Base class for writing XMLBIF network file format.
    """
    def __init__(self, model_data, encoding='utf-8', prettyprint=True):
        """
        Initialise a XMLBIFWriter object.

        Parameters
        ----------
        model: Model to write
        encoding: String(optional)
            Encoding for text data
        prettyprint: Bool(optional)
            Indentation in output XML if true
        """
        self.model = model_data

        self.encoding = encoding
        self.prettyprint = prettyprint

        self.xml = etree.Element("BIF", attrib={'version': '0.3'})
        self.network = etree.SubElement(self.xml, 'NETWORK')
        try:
            etree.SubElement(self.network, 'NAME').text = self.model['network_name']
        except KeyError:
            pass
        self.variables = self.get_variables()

    def __str__(self):
        """
        Return the XML as string.
        """
        if self.prettyprint:
            self.indent(self.xml)
        return etree.tostring(self.xml, encoding=self.encoding)

    def indent(self, elem, level=0):
        """
        Inplace prettyprint formatter.
        """
        i = "\n" + level*"  "
        if len(elem):
            if not elem.text or not elem.text.strip():
                elem.text = i + "  "
            if not elem.tail or not elem.tail.strip():
                elem.tail = i
            for elem in elem:
                self.indent(elem, level+1)
            if not elem.tail or not elem.tail.strip():
                elem.tail = i
        else:
            if level and (not elem.tail or not elem.tail.strip()):
                elem.tail = i

    def get_variables(self):
        """
        Add variables to XMLBIF

        Return
        ---------------
        xml containing variables tag
        """
        variables = self.model['variables']
        variable_tag = {}
        for var in sorted(variables):
            variable_tag[var] = etree.SubElement(self.network, "VARIABLE", attrib={'TYPE': 'nature'})

        variables_states = self.model['states']
        for variable in variables_states:
            for state in variables_states[variable]:
                etree.SubElement(variable_tag[variable], "OUTCOME").text = state

        variables_property = self.model['property']
        for variable in variables_property:
            for property_var in variables_property[variable]:
                etree.SubElement(variable_tag[variable], "PROPERTY").text = property_var
        return variable_tag
=======
        variable_property = {variable.find('NAME').text: [property.text for property in variable.findall('PROPERTY')]
                             for variable in self.network.findall('VARIABLE')}
        return variable_property

    def get_model(self):
        model = BayesianModel(self.get_edges())

        tabular_cpds = []
        for var, values in self.variable_CPD.items():
            cpd = TabularCPD(var, len(self.variable_states[var]), values,
                             evidence=self.variable_parents[var],
                             evidence_card=[len(self.variable_states[evidence_var])
                                            for evidence_var in self.variable_parents[var]])
            tabular_cpds.append(cpd)

        model.add_cpds(*tabular_cpds)
        return model
>>>>>>> f07984db
<|MERGE_RESOLUTION|>--- conflicted
+++ resolved
@@ -43,22 +43,13 @@
             self.network = etree.fromstring(string).find('NETWORK')
         else:
             raise ValueError("Must specify either path or string")
-<<<<<<< HEAD
         self.network_name = self.network.find('NAME').text
-        self.variables = None
-        self.edge_list = None
-        self.variable_states = None
-        self.variable_parents = None
-        self.variable_CPD = None
-        self.variable_property = None
-=======
         self.variables = self.get_variables()
         self.variable_parents = self.get_parents()
         self.edge_list = self.get_edges()
         self.variable_states = self.get_states()
         self.variable_CPD = self.get_cpd()
         self.variable_property = self.get_property()
->>>>>>> f07984db
 
     def get_variables(self):
         """
@@ -86,19 +77,9 @@
          ['bowel-problem', 'dog-out'],
          ['dog-out', 'hear-bark']]
         """
-<<<<<<< HEAD
-        if self.variable_parents is None:
-            self.variable_parents = {definition.find('FOR').text:
-                                     [edge.text for edge in definition.findall('GIVEN')][::-1]
-                                     for definition in self.network.findall('DEFINITION')}
-        self.edge_list = [[value, key] for key in self.variable_parents
-                          for value in self.variable_parents[key]]
-        return self.edge_list
-=======
         edge_list = [[value, key] for key in self.variable_parents
                      for value in self.variable_parents[key]]
         return edge_list
->>>>>>> f07984db
 
     def get_states(self):
         """
@@ -114,16 +95,9 @@
          'hear-bark': ['true', 'false'],
          'light-on': ['true', 'false']}
         """
-<<<<<<< HEAD
-        self.variable_states = {variable.find('NAME').text:
-                                [outcome.text for outcome in variable.findall('OUTCOME')]
-                                for variable in self.network.findall('VARIABLE')}
-        return self.variable_states
-=======
         variable_states = {variable.find('NAME').text: [outcome.text for outcome in variable.findall('OUTCOME')]
                            for variable in self.network.findall('VARIABLE')}
         return variable_states
->>>>>>> f07984db
 
     def get_parents(self):
         """
@@ -139,17 +113,9 @@
          'hear-bark': ['dog-out'],
          'light-on': ['family-out']}
         """
-<<<<<<< HEAD
-        if self.variable_parents is None:
-            self.variable_parents = {definition.find('FOR').text:
-                                     [edge.text for edge in definition.findall('GIVEN')][::-1]
-                                     for definition in self.network.findall('DEFINITION')}
-        return self.variable_parents
-=======
         variable_parents = {definition.find('FOR').text: [edge.text for edge in definition.findall('GIVEN')][::-1]
                             for definition in self.network.findall('DEFINITION')}
         return variable_parents
->>>>>>> f07984db
 
     def get_cpd(self):
         """
@@ -170,23 +136,11 @@
          'light-on': array([[ 0.6 ,  0.4 ],
                             [ 0.05,  0.95]])}
         """
-<<<<<<< HEAD
-        self.variable_CPD = {definition.find('FOR').text: list(map(float, table.text.split()))
-                             for definition in self.network.findall('DEFINITION')
-                             for table in definition.findall('TABLE')}
-        if self.variable_states is None:
-            self.variable_states = {variable.find('NAME').text:
-                                    [outcome.text for outcome in variable.findall('OUTCOME')]
-                                    for variable in self.network.findall('VARIABLE')}
-        for variable in self.variable_CPD:
-            arr = np.array(self.variable_CPD[variable])
-=======
         variable_CPD = {definition.find('FOR').text: list(map(float, table.text.split()))
                         for definition in self.network.findall('DEFINITION')
                         for table in definition.findall('TABLE')}
         for variable in variable_CPD:
             arr = np.array(variable_CPD[variable])
->>>>>>> f07984db
             arr = arr.reshape((len(self.variable_states[variable]),
                                arr.size//len(self.variable_states[variable])))
             variable_CPD[variable] = arr
@@ -206,11 +160,24 @@
          'hear-bark': ['position = (154, 241)'],
          'light-on': ['position = (73, 165)']}
         """
-<<<<<<< HEAD
         self.variable_property = {variable.find('NAME').text:
                                   [property.text for property in variable.findall('PROPERTY')]
                                   for variable in self.network.findall('VARIABLE')}
         return self.variable_property
+
+    def get_model(self):
+        model = BayesianModel(self.get_edges())
+
+        tabular_cpds = []
+        for var, values in self.variable_CPD.items():
+            cpd = TabularCPD(var, len(self.variable_states[var]), values,
+                             evidence=self.variable_parents[var],
+                             evidence_card=[len(self.variable_states[evidence_var])
+                                            for evidence_var in self.variable_parents[var]])
+            tabular_cpds.append(cpd)
+
+        model.add_cpds(*tabular_cpds)
+        return model
 
 
 class XMLBIFWriter:
@@ -290,23 +257,4 @@
         for variable in variables_property:
             for property_var in variables_property[variable]:
                 etree.SubElement(variable_tag[variable], "PROPERTY").text = property_var
-        return variable_tag
-=======
-        variable_property = {variable.find('NAME').text: [property.text for property in variable.findall('PROPERTY')]
-                             for variable in self.network.findall('VARIABLE')}
-        return variable_property
-
-    def get_model(self):
-        model = BayesianModel(self.get_edges())
-
-        tabular_cpds = []
-        for var, values in self.variable_CPD.items():
-            cpd = TabularCPD(var, len(self.variable_states[var]), values,
-                             evidence=self.variable_parents[var],
-                             evidence_card=[len(self.variable_states[evidence_var])
-                                            for evidence_var in self.variable_parents[var]])
-            tabular_cpds.append(cpd)
-
-        model.add_cpds(*tabular_cpds)
-        return model
->>>>>>> f07984db
+        return variable_tag