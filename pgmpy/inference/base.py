--- conflicted
+++ resolved
@@ -153,11 +153,7 @@
             variables=variables, observed=list(evidence.keys()), include_latents=True
         )
         d_connected = set.union(*d_connected.values()).union(evidence.keys())
-<<<<<<< HEAD
-        bn = self.model.subgraph(d_connected)
-=======
         bn = self.model.subgraph(d_connected).copy()
->>>>>>> c9cd282d
         evidence = {var: state for var, state in evidence.items() if var in d_connected}
 
         # Step 2: Reduce the model to ancestral graph of [`variables` + `evidence`]
