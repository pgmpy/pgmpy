import unittest
import numpy as np
import numpy.testing as np_test

from pgmpy.inference import VariableElimination
from pgmpy.inference import BeliefPropagation
from pgmpy.models import BayesianModel, MarkovModel
from pgmpy.models import JunctionTree
from pgmpy.factors import TabularCPD
from pgmpy.factors import Factor
from pgmpy.extern.six.moves import range


class TestVariableElimination(unittest.TestCase):
    def setUp(self):
        self.bayesian_model = BayesianModel([('A', 'J'), ('R', 'J'), ('J', 'Q'),
                                             ('J', 'L'), ('G', 'L')])
        cpd_a = TabularCPD('A', 2, [[0.2], [0.8]])
        cpd_r = TabularCPD('R', 2, [[0.4], [0.6]])
        cpd_j = TabularCPD('J', 2,
                           [[0.9, 0.6, 0.7, 0.1],
                            [0.1, 0.4, 0.3, 0.9]],
                           ['R', 'A'], [2, 2])
        cpd_q = TabularCPD('Q', 2,
                           [[0.9, 0.2],
                            [0.1, 0.8]],
                           ['J'], [2])
        cpd_l = TabularCPD('L', 2,
                           [[0.9, 0.45, 0.8, 0.1],
                            [0.1, 0.55, 0.2, 0.9]],
                           ['G', 'J'], [2, 2])
        cpd_g = TabularCPD('G', 2, [[0.6], [0.4]])
        self.bayesian_model.add_cpds(cpd_a, cpd_g, cpd_j, cpd_l, cpd_q, cpd_r)

        self.bayesian_inference = VariableElimination(self.bayesian_model)

    # All the values that are used for comparision in the all the tests are
    # found using SAMIAM (assuming that it is correct ;))

    def test_query_single_variable(self):
        query_result = self.bayesian_inference.query(['J'])
        np_test.assert_array_almost_equal(query_result['J'].values,
                                          np.array([0.416, 0.584]))

    def test_query_multiple_variable(self):
        query_result = self.bayesian_inference.query(['Q', 'J'])
        np_test.assert_array_almost_equal(query_result['J'].values,
                                          np.array([0.416, 0.584]))
        np_test.assert_array_almost_equal(query_result['Q'].values,
                                          np.array([0.4912, 0.5088]))

    def test_query_single_variable_with_evidence(self):
        query_result = self.bayesian_inference.query(variables=['J'],
                                                     evidence={'A': 0, 'R': 1})
        np_test.assert_array_almost_equal(query_result['J'].values,
                                          np.array([0.60, 0.40]))

    def test_query_multiple_variable_with_evidence(self):
        query_result = self.bayesian_inference.query(variables=['J', 'Q'],
                                                     evidence={'A': 0, 'R': 0,
                                                               'G': 0, 'L': 1})
        np_test.assert_array_almost_equal(query_result['J'].values,
                                          np.array([0.818182, 0.181818]))
        np_test.assert_array_almost_equal(query_result['Q'].values,
                                          np.array([0.772727, 0.227273]))

    def test_query_multiple_times(self):
        # This just tests that the models are not getting modified while querying them
        query_result = self.bayesian_inference.query(['J'])
        query_result = self.bayesian_inference.query(['J'])
        np_test.assert_array_almost_equal(query_result['J'].values,
                                          np.array([0.416, 0.584]))

        query_result = self.bayesian_inference.query(['Q', 'J'])
        query_result = self.bayesian_inference.query(['Q', 'J'])
        np_test.assert_array_almost_equal(query_result['J'].values,
                                          np.array([0.416, 0.584]))
        np_test.assert_array_almost_equal(query_result['Q'].values,
                                          np.array([0.4912, 0.5088]))

        query_result = self.bayesian_inference.query(variables=['J'],
                                                     evidence={'A': 0, 'R': 1})
        query_result = self.bayesian_inference.query(variables=['J'],
                                                     evidence={'A': 0, 'R': 1})
        np_test.assert_array_almost_equal(query_result['J'].values,
                                          np.array([0.60, 0.40]))

        query_result = self.bayesian_inference.query(variables=['J', 'Q'],
                                                     evidence={'A': 0, 'R': 0,
                                                               'G': 0, 'L': 1})
        query_result = self.bayesian_inference.query(variables=['J', 'Q'],
                                                     evidence={'A': 0, 'R': 0,
                                                               'G': 0, 'L': 1})
        np_test.assert_array_almost_equal(query_result['J'].values,
                                          np.array([0.818182, 0.181818]))
        np_test.assert_array_almost_equal(query_result['Q'].values,
                                          np.array([0.772727, 0.227273]))

<<<<<<< HEAD


class TestVariableEliminationMarkov(unittest.TestCase):
    def setUp(self):


        ## It is just a moralised version of the above Bayesian network so all the results are same. Only factors are under
        ## consideration for inference so this should be fine.
        self.markov_model = MarkovModel([('A', 'J'), ('R', 'J'), ('J', 'Q'),('J', 'L'), ('G', 'L'),('A','R'),('J','G')])

        factor_a = TabularCPD('A', 2, [[0.2], [0.8]]).to_factor()
        factor_r = TabularCPD('R', 2, [[0.4], [0.6]]).to_factor()
        factor_j = TabularCPD('J', 2,
                           [[0.9, 0.6, 0.7, 0.1],
                            [0.1, 0.4, 0.3, 0.9]],
                           ['R', 'A'], [2, 2]).to_factor()
        factor_q = TabularCPD('Q', 2,
                           [[0.9, 0.2],
                            [0.1, 0.8]],
                           ['J'], [2]).to_factor()
        factor_l = TabularCPD('L', 2,
                           [[0.9, 0.45, 0.8, 0.1],
                            [0.1, 0.55, 0.2, 0.9]],
                           ['G', 'J'], [2, 2]).to_factor()
        factor_g = TabularCPD('G', 2, [[0.6], [0.4]]).to_factor()

        self.markov_model.add_factors(factor_a, factor_r, factor_j, factor_q,factor_l,factor_g)
        self.markov_inference = VariableElimination(self.markov_model)

    # All the values that are used for comparision in the all the tests are
    # found using SAMIAM (assuming that it is correct ;))

    def test_query_single_variable(self):
        query_result = self.markov_inference.query(['J'])
        np_test.assert_array_almost_equal(query_result['J'].values,
                                          np.array([0.416, 0.584]))

    def test_query_multiple_variable(self):
        query_result = self.markov_inference.query(['Q', 'J'])
        np_test.assert_array_almost_equal(query_result['J'].values,
                                          np.array([0.416, 0.584]))
        np_test.assert_array_almost_equal(query_result['Q'].values,
                                          np.array([0.4912, 0.5088]))

    def test_query_single_variable_with_evidence(self):
        query_result = self.markov_inference.query(variables=['J'],
                                                     evidence={'A': 0, 'R': 1})
        np_test.assert_array_almost_equal(query_result['J'].values,
                                          np.array([0.60, 0.40]))

    def test_query_multiple_variable_with_evidence(self):
        query_result = self.markov_inference.query(variables=['J', 'Q'],
                                                     evidence={'A': 0, 'R': 0,
                                                               'G': 0, 'L': 1})
        np_test.assert_array_almost_equal(query_result['J'].values,
                                          np.array([0.818182, 0.181818]))
        np_test.assert_array_almost_equal(query_result['Q'].values,
                                          np.array([0.772727, 0.227273]))

    def test_query_multiple_times(self):
        # This just tests that the models are not getting modified while querying them
        query_result = self.markov_inference.query(['J'])
        query_result = self.markov_inference.query(['J'])
        np_test.assert_array_almost_equal(query_result['J'].values,
                                          np.array([0.416, 0.584]))

        query_result = self.markov_inference.query(['Q', 'J'])
        query_result = self.markov_inference.query(['Q', 'J'])
        np_test.assert_array_almost_equal(query_result['J'].values,
                                          np.array([0.416, 0.584]))
        np_test.assert_array_almost_equal(query_result['Q'].values,
                                          np.array([0.4912, 0.5088]))

        query_result = self.markov_inference.query(variables=['J'],
                                                     evidence={'A': 0, 'R': 1})
        query_result = self.markov_inference.query(variables=['J'],
                                                     evidence={'A': 0, 'R': 1})
        np_test.assert_array_almost_equal(query_result['J'].values,
                                          np.array([0.60, 0.40]))

        query_result = self.markov_inference.query(variables=['J', 'Q'],
                                                     evidence={'A': 0, 'R': 0,
                                                               'G': 0, 'L': 1})
        query_result = self.markov_inference.query(variables=['J', 'Q'],
                                                     evidence={'A': 0, 'R': 0,
                                                               'G': 0, 'L': 1})
        np_test.assert_array_almost_equal(query_result['J'].values,
                                          np.array([0.818182, 0.181818]))
        np_test.assert_array_almost_equal(query_result['Q'].values,
                                          np.array([0.772727, 0.227273]))

=======
>>>>>>> 02806374
    def test_max_marginal(self):
        np_test.assert_almost_equal(self.markov_inference.max_marginal(), 0.1659, decimal=4)

    def test_max_marginal_var(self):
        np_test.assert_almost_equal(self.markov_inference.max_marginal(['G']), 0.5714, decimal=4)

    def test_max_marginal_var1(self):
        np_test.assert_almost_equal(self.markov_inference.max_marginal(['G', 'R']),
                                    0.4055, decimal=4)

    def test_max_marginal_var2(self):
        np_test.assert_almost_equal(self.markov_inference.max_marginal(['G', 'R', 'A']),
                                    0.3260, decimal=4)

    def test_map_query(self):
        map_query = self.markov_inference.map_query()
        self.assertDictEqual(map_query, {'A': 1, 'R': 1, 'J': 1, 'Q': 1, 'G': 0,
                                         'L': 0})

    def test_map_query_with_evidence(self):
        map_query = self.markov_inference.map_query(['A', 'R', 'L'],
                                                      {'J': 0, 'Q': 1, 'G': 0})
        self.assertDictEqual(map_query, {'A': 1, 'R': 0, 'L': 0})

    def test_induced_graph(self):
        induced_graph = self.markov_inference.induced_graph(['G', 'Q', 'A', 'J', 'L', 'R'])
        result_edges = sorted([sorted(x) for x in induced_graph.edges()])
        self.assertEqual([['A', 'J'], ['A', 'R'], ['G', 'J'], ['G', 'L'],
                          ['J', 'L'], ['J', 'Q'], ['J', 'R'], ['L', 'R']],
                         result_edges)

    def test_induced_width(self):
        result_width = self.markov_inference.induced_width(['G', 'Q', 'A', 'J', 'L', 'R'])
        self.assertEqual(2, result_width)

    def tearDown(self):
        del self.markov_inference
        del self.markov_model


class TestVariableEliminationMarkov(unittest.TestCase):
    def setUp(self):
        ## It is just a moralised version of the above Bayesian network so all the results are same. Only factors are under
        ## consideration for inference so this should be fine.
        self.markov_model = MarkovModel([('A', 'J'), ('R', 'J'), ('J', 'Q'), ('J', 'L'), ('G', 'L'), ('A', 'R'), ('J', 'G')])

        factor_a = TabularCPD('A', 2, [[0.2], [0.8]]).to_factor()
        factor_r = TabularCPD('R', 2, [[0.4], [0.6]]).to_factor()
        factor_j = TabularCPD('J', 2,
                           [[0.9, 0.6, 0.7, 0.1],
                            [0.1, 0.4, 0.3, 0.9]],
                           ['R', 'A'], [2, 2]).to_factor()
        factor_q = TabularCPD('Q', 2,
                           [[0.9, 0.2],
                            [0.1, 0.8]],
                           ['J'], [2]).to_factor()
        factor_l = TabularCPD('L', 2,
                           [[0.9, 0.45, 0.8, 0.1],
                            [0.1, 0.55, 0.2, 0.9]],
                           ['G', 'J'], [2, 2]).to_factor()
        factor_g = TabularCPD('G', 2, [[0.6], [0.4]]).to_factor()

        self.markov_model.add_factors(factor_a, factor_r, factor_j, factor_q, factor_l, factor_g)
        self.markov_inference = VariableElimination(self.markov_model)

    # All the values that are used for comparision in the all the tests are
    # found using SAMIAM (assuming that it is correct ;))

    def test_query_single_variable(self):
        query_result = self.markov_inference.query(['J'])
        np_test.assert_array_almost_equal(query_result['J'].values,
                                          np.array([0.416, 0.584]))

    def test_query_multiple_variable(self):
        query_result = self.markov_inference.query(['Q', 'J'])
        np_test.assert_array_almost_equal(query_result['J'].values,
                                          np.array([0.416, 0.584]))
        np_test.assert_array_almost_equal(query_result['Q'].values,
                                          np.array([0.4912, 0.5088]))

    def test_query_single_variable_with_evidence(self):
        query_result = self.markov_inference.query(variables=['J'],
                                                   evidence={'A': 0, 'R': 1})
        np_test.assert_array_almost_equal(query_result['J'].values,
                                          np.array([0.60, 0.40]))

    def test_query_multiple_variable_with_evidence(self):
        query_result = self.markov_inference.query(variables=['J', 'Q'],
                                                   evidence={'A': 0, 'R': 0,
                                                             'G': 0, 'L': 1})
        np_test.assert_array_almost_equal(query_result['J'].values,
                                          np.array([0.818182, 0.181818]))
        np_test.assert_array_almost_equal(query_result['Q'].values,
                                          np.array([0.772727, 0.227273]))

    def test_query_multiple_times(self):
        # This just tests that the models are not getting modified while querying them
        query_result = self.markov_inference.query(['J'])
        query_result = self.markov_inference.query(['J'])
        np_test.assert_array_almost_equal(query_result['J'].values,
                                          np.array([0.416, 0.584]))

        query_result = self.markov_inference.query(['Q', 'J'])
        query_result = self.markov_inference.query(['Q', 'J'])
        np_test.assert_array_almost_equal(query_result['J'].values,
                                          np.array([0.416, 0.584]))
        np_test.assert_array_almost_equal(query_result['Q'].values,
                                          np.array([0.4912, 0.5088]))

        query_result = self.markov_inference.query(variables=['J'],
                                                   evidence={'A': 0, 'R': 1})
        query_result = self.markov_inference.query(variables=['J'],
                                                   evidence={'A': 0, 'R': 1})
        np_test.assert_array_almost_equal(query_result['J'].values,
                                          np.array([0.60, 0.40]))

        query_result = self.markov_inference.query(variables=['J', 'Q'],
                                                   evidence={'A': 0, 'R': 0,
                                                             'G': 0, 'L': 1})
        query_result = self.markov_inference.query(variables=['J', 'Q'],
                                                   evidence={'A': 0, 'R': 0,
                                                             'G': 0, 'L': 1})
        np_test.assert_array_almost_equal(query_result['J'].values,
                                          np.array([0.818182, 0.181818]))
        np_test.assert_array_almost_equal(query_result['Q'].values,
                                          np.array([0.772727, 0.227273]))

    def test_max_marginal(self):
        np_test.assert_almost_equal(self.markov_inference.max_marginal(), 0.1659, decimal=4)

    def test_max_marginal_var(self):
        np_test.assert_almost_equal(self.markov_inference.max_marginal(['G']), 0.5714, decimal=4)

    def test_max_marginal_var1(self):
        np_test.assert_almost_equal(self.markov_inference.max_marginal(['G', 'R']),
                                    0.4055, decimal=4)

    def test_max_marginal_var2(self):
        np_test.assert_almost_equal(self.markov_inference.max_marginal(['G', 'R', 'A']),
                                    0.3260, decimal=4)

    def test_map_query(self):
        map_query = self.markov_inference.map_query()
        self.assertDictEqual(map_query, {'A': 1, 'R': 1, 'J': 1, 'Q': 1, 'G': 0, 'L': 0})

    def test_map_query_with_evidence(self):
        map_query = self.markov_inference.map_query(['A', 'R', 'L'],
                                                      {'J': 0, 'Q': 1, 'G': 0})
        self.assertDictEqual(map_query, {'A': 1, 'R': 0, 'L': 0})

    def test_induced_graph(self):
        induced_graph = self.markov_inference.induced_graph(['G', 'Q', 'A', 'J', 'L', 'R'])
        result_edges = sorted([sorted(x) for x in induced_graph.edges()])
        self.assertEqual([['A', 'J'], ['A', 'R'], ['G', 'J'], ['G', 'L'],
                          ['J', 'L'], ['J', 'Q'], ['J', 'R'], ['L', 'R']],
                         result_edges)

    def test_induced_width(self):
        result_width = self.markov_inference.induced_width(['G', 'Q', 'A', 'J', 'L', 'R'])
        self.assertEqual(2, result_width)

    def tearDown(self):
        del self.markov_inference
        del self.markov_model


class TestBeliefPropagation(unittest.TestCase):
    def setUp(self):
        self.junction_tree = JunctionTree([(('A', 'B'), ('B', 'C')),
                                           (('B', 'C'), ('C', 'D'))])
        phi1 = Factor(['A', 'B'], [2, 3], range(6))
        phi2 = Factor(['B', 'C'], [3, 2], range(6))
        phi3 = Factor(['C', 'D'], [2, 2], range(4))
        self.junction_tree.add_factors(phi1, phi2, phi3)

        self.bayesian_model = BayesianModel([('A', 'J'), ('R', 'J'), ('J', 'Q'),
                                             ('J', 'L'), ('G', 'L')])
        cpd_a = TabularCPD('A', 2, [[0.2], [0.8]])
        cpd_r = TabularCPD('R', 2, [[0.4], [0.6]])
        cpd_j = TabularCPD('J', 2,
                           [[0.9, 0.6, 0.7, 0.1],
                            [0.1, 0.4, 0.3, 0.9]],
                           ['R', 'A'], [2, 2])
        cpd_q = TabularCPD('Q', 2,
                           [[0.9, 0.2],
                            [0.1, 0.8]],
                           ['J'], [2])
        cpd_l = TabularCPD('L', 2,
                           [[0.9, 0.45, 0.8, 0.1],
                            [0.1, 0.55, 0.2, 0.9]],
                           ['G', 'J'], [2, 2])
        cpd_g = TabularCPD('G', 2, [[0.6], [0.4]])
        self.bayesian_model.add_cpds(cpd_a, cpd_g, cpd_j, cpd_l, cpd_q, cpd_r)

    def test_calibrate_clique_belief(self):
        belief_propagation = BeliefPropagation(self.junction_tree)
        belief_propagation.calibrate()
        clique_belief = belief_propagation.get_clique_beliefs()

        phi1 = Factor(['A', 'B'], [2, 3], range(6))
        phi2 = Factor(['B', 'C'], [3, 2], range(6))
        phi3 = Factor(['C', 'D'], [2, 2], range(4))

        b_A_B = phi1 * (phi3.marginalize(['D'], inplace=False) * phi2).marginalize(['C'], inplace=False)
        b_B_C = phi2 * (phi1.marginalize(['A'], inplace=False) * phi3.marginalize(['D'], inplace=False))
        b_C_D = phi3 * (phi1.marginalize(['A'], inplace=False) * phi2).marginalize(['B'], inplace=False)

        np_test.assert_array_almost_equal(clique_belief[('A', 'B')].values, b_A_B.values)
        np_test.assert_array_almost_equal(clique_belief[('B', 'C')].values, b_B_C.values)
        np_test.assert_array_almost_equal(clique_belief[('C', 'D')].values, b_C_D.values)

    def test_calibrate_sepset_belief(self):
        belief_propagation = BeliefPropagation(self.junction_tree)
        belief_propagation.calibrate()
        sepset_belief = belief_propagation.get_sepset_beliefs()

        phi1 = Factor(['A', 'B'], [2, 3], range(6))
        phi2 = Factor(['B', 'C'], [3, 2], range(6))
        phi3 = Factor(['C', 'D'], [2, 2], range(4))

        b_B = (phi1 * (phi3.marginalize(['D'], inplace=False) *
                       phi2).marginalize(['C'], inplace=False)).marginalize(['A'], inplace=False)

        b_C = (phi2 * (phi1.marginalize(['A'], inplace=False) *
                       phi3.marginalize(['D'], inplace=False))).marginalize(['B'], inplace=False)

        np_test.assert_array_almost_equal(sepset_belief[frozenset((('A', 'B'), ('B', 'C')))].values, b_B.values)
        np_test.assert_array_almost_equal(sepset_belief[frozenset((('B', 'C'), ('C', 'D')))].values, b_C.values)

    def test_max_calibrate_clique_belief(self):
        belief_propagation = BeliefPropagation(self.junction_tree)
        belief_propagation.max_calibrate()
        clique_belief = belief_propagation.get_clique_beliefs()

        phi1 = Factor(['A', 'B'], [2, 3], range(6))
        phi2 = Factor(['B', 'C'], [3, 2], range(6))
        phi3 = Factor(['C', 'D'], [2, 2], range(4))

        b_A_B = phi1 * (phi3.maximize(['D'], inplace=False) * phi2).maximize(['C'], inplace=False)
        b_B_C = phi2 * (phi1.maximize(['A'], inplace=False) * phi3.maximize(['D'], inplace=False))
        b_C_D = phi3 * (phi1.maximize(['A'], inplace=False) * phi2).maximize(['B'], inplace=False)

        np_test.assert_array_almost_equal(clique_belief[('A', 'B')].values, b_A_B.values)
        np_test.assert_array_almost_equal(clique_belief[('B', 'C')].values, b_B_C.values)
        np_test.assert_array_almost_equal(clique_belief[('C', 'D')].values, b_C_D.values)

    def test_max_calibrate_sepset_belief(self):
        belief_propagation = BeliefPropagation(self.junction_tree)
        belief_propagation.max_calibrate()
        sepset_belief = belief_propagation.get_sepset_beliefs()

        phi1 = Factor(['A', 'B'], [2, 3], range(6))
        phi2 = Factor(['B', 'C'], [3, 2], range(6))
        phi3 = Factor(['C', 'D'], [2, 2], range(4))

        b_B = (phi1 * (phi3.maximize(['D'], inplace=False) *
                       phi2).maximize(['C'], inplace=False)).maximize(['A'], inplace=False)

        b_C = (phi2 * (phi1.maximize(['A'], inplace=False) *
                       phi3.maximize(['D'], inplace=False))).maximize(['B'], inplace=False)

        np_test.assert_array_almost_equal(sepset_belief[frozenset((('A', 'B'), ('B', 'C')))].values, b_B.values)
        np_test.assert_array_almost_equal(sepset_belief[frozenset((('B', 'C'), ('C', 'D')))].values, b_C.values)

    # All the values that are used for comparision in the all the tests are
    # found using SAMIAM (assuming that it is correct ;))

    def test_query_single_variable(self):
        belief_propagation = BeliefPropagation(self.bayesian_model)
        query_result = belief_propagation.query(['J'])
        np_test.assert_array_almost_equal(query_result['J'].values,
                                          np.array([0.416, 0.584]))

    def test_query_multiple_variable(self):
        belief_propagation = BeliefPropagation(self.bayesian_model)
        query_result = belief_propagation.query(['Q', 'J'])
        np_test.assert_array_almost_equal(query_result['J'].values,
                                          np.array([0.416, 0.584]))
        np_test.assert_array_almost_equal(query_result['Q'].values,
                                          np.array([0.4912, 0.5088]))

    def test_query_single_variable_with_evidence(self):
        belief_propagation = BeliefPropagation(self.bayesian_model)
        query_result = belief_propagation.query(variables=['J'],
                                                evidence={'A': 0, 'R': 1})
        np_test.assert_array_almost_equal(query_result['J'].values,
                                          np.array([0.60, 0.40]))

    def test_query_multiple_variable_with_evidence(self):
        belief_propagation = BeliefPropagation(self.bayesian_model)
        query_result = belief_propagation.query(variables=['J', 'Q'],
                                                evidence={'A': 0, 'R': 0,
                                                          'G': 0, 'L': 1})
        np_test.assert_array_almost_equal(query_result['J'].values,
                                          np.array([0.818182, 0.181818]))
        np_test.assert_array_almost_equal(query_result['Q'].values,
                                          np.array([0.772727, 0.227273]))

    def test_map_query(self):
        belief_propagation = BeliefPropagation(self.bayesian_model)
        map_query = belief_propagation.map_query()
        self.assertDictEqual(map_query, {'A': 1, 'R': 1, 'J': 1, 'Q': 1, 'G': 0,
                                         'L': 0})

    def test_map_query_with_evidence(self):
        belief_propagation = BeliefPropagation(self.bayesian_model)
        map_query = belief_propagation.map_query(['A', 'R', 'L'],
                                                 {'J': 0, 'Q': 1, 'G': 0})
        self.assertDictEqual(map_query, {'A': 1, 'R': 0, 'L': 0})

    def tearDown(self):
        del self.junction_tree
        del self.bayesian_model<|MERGE_RESOLUTION|>--- conflicted
+++ resolved
@@ -96,100 +96,6 @@
         np_test.assert_array_almost_equal(query_result['Q'].values,
                                           np.array([0.772727, 0.227273]))
 
-<<<<<<< HEAD
-
-
-class TestVariableEliminationMarkov(unittest.TestCase):
-    def setUp(self):
-
-
-        ## It is just a moralised version of the above Bayesian network so all the results are same. Only factors are under
-        ## consideration for inference so this should be fine.
-        self.markov_model = MarkovModel([('A', 'J'), ('R', 'J'), ('J', 'Q'),('J', 'L'), ('G', 'L'),('A','R'),('J','G')])
-
-        factor_a = TabularCPD('A', 2, [[0.2], [0.8]]).to_factor()
-        factor_r = TabularCPD('R', 2, [[0.4], [0.6]]).to_factor()
-        factor_j = TabularCPD('J', 2,
-                           [[0.9, 0.6, 0.7, 0.1],
-                            [0.1, 0.4, 0.3, 0.9]],
-                           ['R', 'A'], [2, 2]).to_factor()
-        factor_q = TabularCPD('Q', 2,
-                           [[0.9, 0.2],
-                            [0.1, 0.8]],
-                           ['J'], [2]).to_factor()
-        factor_l = TabularCPD('L', 2,
-                           [[0.9, 0.45, 0.8, 0.1],
-                            [0.1, 0.55, 0.2, 0.9]],
-                           ['G', 'J'], [2, 2]).to_factor()
-        factor_g = TabularCPD('G', 2, [[0.6], [0.4]]).to_factor()
-
-        self.markov_model.add_factors(factor_a, factor_r, factor_j, factor_q,factor_l,factor_g)
-        self.markov_inference = VariableElimination(self.markov_model)
-
-    # All the values that are used for comparision in the all the tests are
-    # found using SAMIAM (assuming that it is correct ;))
-
-    def test_query_single_variable(self):
-        query_result = self.markov_inference.query(['J'])
-        np_test.assert_array_almost_equal(query_result['J'].values,
-                                          np.array([0.416, 0.584]))
-
-    def test_query_multiple_variable(self):
-        query_result = self.markov_inference.query(['Q', 'J'])
-        np_test.assert_array_almost_equal(query_result['J'].values,
-                                          np.array([0.416, 0.584]))
-        np_test.assert_array_almost_equal(query_result['Q'].values,
-                                          np.array([0.4912, 0.5088]))
-
-    def test_query_single_variable_with_evidence(self):
-        query_result = self.markov_inference.query(variables=['J'],
-                                                     evidence={'A': 0, 'R': 1})
-        np_test.assert_array_almost_equal(query_result['J'].values,
-                                          np.array([0.60, 0.40]))
-
-    def test_query_multiple_variable_with_evidence(self):
-        query_result = self.markov_inference.query(variables=['J', 'Q'],
-                                                     evidence={'A': 0, 'R': 0,
-                                                               'G': 0, 'L': 1})
-        np_test.assert_array_almost_equal(query_result['J'].values,
-                                          np.array([0.818182, 0.181818]))
-        np_test.assert_array_almost_equal(query_result['Q'].values,
-                                          np.array([0.772727, 0.227273]))
-
-    def test_query_multiple_times(self):
-        # This just tests that the models are not getting modified while querying them
-        query_result = self.markov_inference.query(['J'])
-        query_result = self.markov_inference.query(['J'])
-        np_test.assert_array_almost_equal(query_result['J'].values,
-                                          np.array([0.416, 0.584]))
-
-        query_result = self.markov_inference.query(['Q', 'J'])
-        query_result = self.markov_inference.query(['Q', 'J'])
-        np_test.assert_array_almost_equal(query_result['J'].values,
-                                          np.array([0.416, 0.584]))
-        np_test.assert_array_almost_equal(query_result['Q'].values,
-                                          np.array([0.4912, 0.5088]))
-
-        query_result = self.markov_inference.query(variables=['J'],
-                                                     evidence={'A': 0, 'R': 1})
-        query_result = self.markov_inference.query(variables=['J'],
-                                                     evidence={'A': 0, 'R': 1})
-        np_test.assert_array_almost_equal(query_result['J'].values,
-                                          np.array([0.60, 0.40]))
-
-        query_result = self.markov_inference.query(variables=['J', 'Q'],
-                                                     evidence={'A': 0, 'R': 0,
-                                                               'G': 0, 'L': 1})
-        query_result = self.markov_inference.query(variables=['J', 'Q'],
-                                                     evidence={'A': 0, 'R': 0,
-                                                               'G': 0, 'L': 1})
-        np_test.assert_array_almost_equal(query_result['J'].values,
-                                          np.array([0.818182, 0.181818]))
-        np_test.assert_array_almost_equal(query_result['Q'].values,
-                                          np.array([0.772727, 0.227273]))
-
-=======
->>>>>>> 02806374
     def test_max_marginal(self):
         np_test.assert_almost_equal(self.markov_inference.max_marginal(), 0.1659, decimal=4)
 
