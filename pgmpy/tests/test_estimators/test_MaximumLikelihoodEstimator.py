import unittest

import pandas as pd
from pgmpy.models import BayesianModel
from pgmpy.estimators import MaximumLikelihoodEstimator
from pgmpy.factors import TabularCPD


class TestMLE(unittest.TestCase):
    def setUp(self):
<<<<<<< HEAD
        self.m1 = BayesianModel([('A','C'),('B','C')])
        self.m2 = BayesianModel([('A','B'),('B','C')])
        self.m3 = BayesianModel([('B','A'),('B','C')])
        self.d1 = pd.DataFrame(data={'A':[0,0,1], 'B':[0,1,0], 'C':[1,1,0]})
        self.d2 = pd.DataFrame(data={'A':[0,0,1,1], 'B':[0,1,0,1], 'C':[1,1,0,0]})


    def test_get_parameters_common_evidence(self):
        mle = MaximumLikelihoodEstimator(self.m1, self.d2)
        cpds = [ TabularCPD('A', 2, [[0.5],[0.5]]),
                 TabularCPD('B', 2, [[0.5],[0.5]]),
                 TabularCPD('C', 2, [[1.0,1.0,0.0,0.0],
                                     [0.0,0.0,1.0,1.0]],
                                     evidence=['A','B'], evidence_card=[2,2])]

        self.assertEqual(set(mle.get_parameters()), set(cpds))


    def test_get_parameters_causal(self):
        mle = MaximumLikelihoodEstimator(self.m2, self.d2)
        cpds = [ TabularCPD('A', 2, [[0.5],[0.5]]),
                 TabularCPD('B', 2, [[0.5, 0.5],
                                     [0.5, 0.5]],
                                     evidence=['A'], evidence_card=[2]),
                 TabularCPD('C', 2, [[0.5, 0.5],
                                     [0.5, 0.5]],
                                     evidence=['B'], evidence_card=[2])]

        self.assertEqual(set(mle.get_parameters()), set(cpds))





    def test_get_parameters_common_cause(self):
        mle = MaximumLikelihoodEstimator(self.m3, self.d2)
        cpds = [ TabularCPD('B', 2, [[0.5],[0.5]]),
                 TabularCPD('C', 2, [[0.5, 0.5],
                                     [0.5, 0.5]],
                                     evidence=['B'], evidence_card=[2]),
                 TabularCPD('A', 2, [[0.5, 0.5],
                                     [0.5, 0.5]],
                                     evidence=['B'], evidence_card=[2])]

        self.assertEqual(set(mle.get_parameters()), set(cpds))
=======
        self.m1 = BayesianModel([('A', 'C'), ('B', 'C')])
        self.d1 = pd.DataFrame(data={'A': [0, 0, 1], 'B': [0, 1, 0], 'C': [1, 1, 0]})
>>>>>>> 01e1991a

    def test_get_parameters_missing_data(self):
        mle = MaximumLikelihoodEstimator(self.m1, self.d1)
        cpds = [TabularCPD('A', 2, [[2.0/3], [1.0/3]]),
                TabularCPD('C', 2, [[0.0, 0.0, 1.0, 0.5],
                                    [1.0, 1.0, 0.0, 0.5]],
                           evidence=['A', 'B'], evidence_card=[2, 2]),
                TabularCPD('B', 2, [[2.0/3], [1.0/3]])]

        self.assertSetEqual(set(mle.get_parameters()), set(cpds))

    def tearDown(self):
        del self.m1
<<<<<<< HEAD
        del self.m2
        del self.m3

        del self.d1
        del self.d2
=======
        del self.d1
>>>>>>> 01e1991a
<|MERGE_RESOLUTION|>--- conflicted
+++ resolved
@@ -8,7 +8,6 @@
 
 class TestMLE(unittest.TestCase):
     def setUp(self):
-<<<<<<< HEAD
         self.m1 = BayesianModel([('A','C'),('B','C')])
         self.m2 = BayesianModel([('A','B'),('B','C')])
         self.m3 = BayesianModel([('B','A'),('B','C')])
@@ -40,9 +39,6 @@
         self.assertEqual(set(mle.get_parameters()), set(cpds))
 
 
-
-
-
     def test_get_parameters_common_cause(self):
         mle = MaximumLikelihoodEstimator(self.m3, self.d2)
         cpds = [ TabularCPD('B', 2, [[0.5],[0.5]]),
@@ -54,10 +50,7 @@
                                      evidence=['B'], evidence_card=[2])]
 
         self.assertEqual(set(mle.get_parameters()), set(cpds))
-=======
-        self.m1 = BayesianModel([('A', 'C'), ('B', 'C')])
-        self.d1 = pd.DataFrame(data={'A': [0, 0, 1], 'B': [0, 1, 0], 'C': [1, 1, 0]})
->>>>>>> 01e1991a
+
 
     def test_get_parameters_missing_data(self):
         mle = MaximumLikelihoodEstimator(self.m1, self.d1)
@@ -69,14 +62,11 @@
 
         self.assertSetEqual(set(mle.get_parameters()), set(cpds))
 
+
     def tearDown(self):
         del self.m1
-<<<<<<< HEAD
         del self.m2
         del self.m3
 
         del self.d1
-        del self.d2
-=======
-        del self.d1
->>>>>>> 01e1991a
+        del self.d2