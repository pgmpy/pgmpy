--- conflicted
+++ resolved
@@ -11,7 +11,6 @@
 
 
 class ExhaustiveSearch(StructureEstimator):
-<<<<<<< HEAD
     """
     Search class for exhaustive searches over all DAGs with a given set of variables.
     Takes a `StructureScore`-Instance as parameter; `estimate` finds the model with maximal score.
@@ -20,8 +19,8 @@
     ----------
     data: pandas DataFrame object
         dataframe object where each column represents one variable.
-        (If some values in the data are missing the data cells should be set to `numpy.nan`.
-        Note that pandas converts each column containing `numpy.nan`s to dtype `float`.)
+        (If some values in the data are missing the data cells should be set to `numpy.NaN`.
+        Note that pandas converts each column containing `numpy.NaN`s to dtype `float`.)
 
     scoring_method: Instance of a `StructureScore`-subclass (`K2Score` is used as default)
         An instance of `K2Score`, `BDeuScore`, `BicScore` or 'AICScore'.
@@ -39,35 +38,6 @@
     """
 
     def __init__(self, data, scoring_method=None, use_cache=True, **kwargs):
-=======
-    def __init__(self, data, scoring_method=None, **kwargs):
-        """
-        Search class for exhaustive searches over all BayesianModels with a given set of variables.
-        Takes a `StructureScore`-Instance as parameter; `estimate` finds the model with maximal score.
-
-        Parameters
-        ----------
-        data: pandas DataFrame object
-            dataframe object where each column represents one variable.
-            (If some values in the data are missing the data cells should be set to `numpy.NaN`.
-            Note that pandas converts each column containing `numpy.NaN`s to dtype `float`.)
-
-        scoring_method: Instance of a `StructureScore`-subclass (`K2Score` is used as default)
-            An instance of `K2Score`, `BdeuScore`, or `BicScore`.
-            This score is optimized during structure estimation by the `estimate`-method.
-
-        state_names: dict (optional)
-            A dict indicating, for each variable, the discrete set of states (or values)
-            that the variable can take. If unspecified, the observed values in the data set
-            are taken to be the only possible states.
-
-        complete_samples_only: bool (optional, default `True`)
-            Specifies how to deal with missing data, if present. If set to `True` all rows
-            that contain `np.Nan` somewhere are ignored. If `False` then, for each variable,
-            every row where neither the variable nor its parents are `np.NaN` is used.
-            This sets the behavior of the `state_count`-method.
-        """
->>>>>>> be588a10
         if scoring_method is not None:
             if use_cache:
                 self.scoring_method = ScoreCache.ScoreCache(scoring_method, data)
